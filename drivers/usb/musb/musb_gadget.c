/*
 * MUSB OTG driver peripheral support
 *
 * Copyright 2005 Mentor Graphics Corporation
 * Copyright (C) 2005-2006 by Texas Instruments
 * Copyright (C) 2006-2007 Nokia Corporation
 * Copyright (C) 2009 MontaVista Software, Inc. <source@mvista.com>
 *
 * This program is free software; you can redistribute it and/or
 * modify it under the terms of the GNU General Public License
 * version 2 as published by the Free Software Foundation.
 *
 * This program is distributed in the hope that it will be useful, but
 * WITHOUT ANY WARRANTY; without even the implied warranty of
 * MERCHANTABILITY or FITNESS FOR A PARTICULAR PURPOSE.  See the GNU
 * General Public License for more details.
 *
 * You should have received a copy of the GNU General Public License
 * along with this program; if not, write to the Free Software
 * Foundation, Inc., 51 Franklin St, Fifth Floor, Boston, MA
 * 02110-1301 USA
 *
 * THIS SOFTWARE IS PROVIDED "AS IS" AND ANY EXPRESS OR IMPLIED
 * WARRANTIES, INCLUDING, BUT NOT LIMITED TO, THE IMPLIED WARRANTIES OF
 * MERCHANTABILITY AND FITNESS FOR A PARTICULAR PURPOSE ARE DISCLAIMED.  IN
 * NO EVENT SHALL THE AUTHORS BE LIABLE FOR ANY DIRECT, INDIRECT,
 * INCIDENTAL, SPECIAL, EXEMPLARY, OR CONSEQUENTIAL DAMAGES (INCLUDING, BUT
 * NOT LIMITED TO, PROCUREMENT OF SUBSTITUTE GOODS OR SERVICES; LOSS OF
 * USE, DATA, OR PROFITS; OR BUSINESS INTERRUPTION) HOWEVER CAUSED AND ON
 * ANY THEORY OF LIABILITY, WHETHER IN CONTRACT, STRICT LIABILITY, OR TORT
 * (INCLUDING NEGLIGENCE OR OTHERWISE) ARISING IN ANY WAY OUT OF THE USE OF
 * THIS SOFTWARE, EVEN IF ADVISED OF THE POSSIBILITY OF SUCH DAMAGE.
 *
 */

#include <linux/kernel.h>
#include <linux/list.h>
#include <linux/timer.h>
#include <linux/module.h>
#include <linux/smp.h>
#include <linux/spinlock.h>
#include <linux/delay.h>
#include <linux/moduleparam.h>
#include <linux/stat.h>
#include <linux/dma-mapping.h>

#include "musb_core.h"


/* MUSB PERIPHERAL status 3-mar-2006:
 *
 * - EP0 seems solid.  It passes both USBCV and usbtest control cases.
 *   Minor glitches:
 *
 *     + remote wakeup to Linux hosts work, but saw USBCV failures;
 *       in one test run (operator error?)
 *     + endpoint halt tests -- in both usbtest and usbcv -- seem
 *       to break when dma is enabled ... is something wrongly
 *       clearing SENDSTALL?
 *
 * - Mass storage behaved ok when last tested.  Network traffic patterns
 *   (with lots of short transfers etc) need retesting; they turn up the
 *   worst cases of the DMA, since short packets are typical but are not
 *   required.
 *
 * - TX/IN
 *     + both pio and dma behave in with network and g_zero tests
 *     + no cppi throughput issues other than no-hw-queueing
 *     + failed with FLAT_REG (DaVinci)
 *     + seems to behave with double buffering, PIO -and- CPPI
 *     + with gadgetfs + AIO, requests got lost?
 *
 * - RX/OUT
 *     + both pio and dma behave in with network and g_zero tests
 *     + dma is slow in typical case (short_not_ok is clear)
 *     + double buffering ok with PIO
 *     + double buffering *FAILS* with CPPI, wrong data bytes sometimes
 *     + request lossage observed with gadgetfs
 *
 * - ISO not tested ... might work, but only weakly isochronous
 *
 * - Gadget driver disabling of softconnect during bind() is ignored; so
 *   drivers can't hold off host requests until userspace is ready.
 *   (Workaround:  they can turn it off later.)
 *
 * - PORTABILITY (assumes PIO works):
 *     + DaVinci, basically works with cppi dma
 *     + OMAP 2430, ditto with mentor dma
 *     + TUSB 6010, platform-specific dma in the works
 */

/* ----------------------------------------------------------------------- */

/*
 * Immediately complete a request.
 *
 * @param request the request to complete
 * @param status the status to complete the request with
 * Context: controller locked, IRQs blocked.
 */
void musb_g_giveback(
	struct musb_ep		*ep,
	struct usb_request	*request,
	int			status)
__releases(ep->musb->lock)
__acquires(ep->musb->lock)
{
	struct musb_request	*req;
	struct musb		*musb;
	int			busy = ep->busy;

	req = to_musb_request(request);

	list_del(&request->list);
	if (req->request.status == -EINPROGRESS)
		req->request.status = status;
	musb = req->musb;

	ep->busy = 1;
	spin_unlock(&musb->lock);
	if (is_dma_capable()) {
		if (req->mapped) {
			dma_unmap_single(musb->controller,
					req->request.dma,
					req->request.length,
					req->tx
						? DMA_TO_DEVICE
						: DMA_FROM_DEVICE);
			req->request.dma = DMA_ADDR_INVALID;
			req->mapped = 0;
		} else if (req->request.dma != DMA_ADDR_INVALID)
			dma_sync_single_for_cpu(musb->controller,
					req->request.dma,
					req->request.length,
					req->tx
						? DMA_TO_DEVICE
						: DMA_FROM_DEVICE);
	}
	if (request->status == 0)
		DBG(5, "%s done request %p,  %d/%d\n",
				ep->end_point.name, request,
				req->request.actual, req->request.length);
	else
		DBG(2, "%s request %p, %d/%d fault %d\n",
				ep->end_point.name, request,
				req->request.actual, req->request.length,
				request->status);
	req->request.complete(&req->ep->end_point, &req->request);
	spin_lock(&musb->lock);
	ep->busy = busy;
}

/* ----------------------------------------------------------------------- */

/*
 * Abort requests queued to an endpoint using the status. Synchronous.
 * caller locked controller and blocked irqs, and selected this ep.
 */
static void nuke(struct musb_ep *ep, const int status)
{
	struct musb_request	*req = NULL;
	void __iomem *epio = ep->musb->endpoints[ep->current_epnum].regs;

	ep->busy = 1;

	if (is_dma_capable() && ep->dma) {
		struct dma_controller	*c = ep->musb->dma_controller;
		int value;

		if (ep->is_in) {
			/*
			 * The programming guide says that we must not clear
			 * the DMAMODE bit before DMAENAB, so we only
			 * clear it in the second write...
			 */
			musb_writew(epio, MUSB_TXCSR,
				    MUSB_TXCSR_DMAMODE | MUSB_TXCSR_FLUSHFIFO);
			musb_writew(epio, MUSB_TXCSR,
					0 | MUSB_TXCSR_FLUSHFIFO);
		} else {
			musb_writew(epio, MUSB_RXCSR,
					0 | MUSB_RXCSR_FLUSHFIFO);
			musb_writew(epio, MUSB_RXCSR,
					0 | MUSB_RXCSR_FLUSHFIFO);
		}

		value = c->channel_abort(ep->dma);
		DBG(value ? 1 : 6, "%s: abort DMA --> %d\n", ep->name, value);
		c->channel_release(ep->dma);
		ep->dma = NULL;
	}

	while (!list_empty(&(ep->req_list))) {
		req = container_of(ep->req_list.next, struct musb_request,
				request.list);
		musb_g_giveback(ep, &req->request, status);
	}
}

/* ----------------------------------------------------------------------- */

/* Data transfers - pure PIO, pure DMA, or mixed mode */

/*
 * This assumes the separate CPPI engine is responding to DMA requests
 * from the usb core ... sequenced a bit differently from mentor dma.
 */

static inline int max_ep_writesize(struct musb *musb, struct musb_ep *ep)
{
	if (can_bulk_split(musb, ep->type))
		return ep->hw_ep->max_packet_sz_tx;
	else
		return ep->packet_sz;
}


#ifdef CONFIG_USB_INVENTRA_DMA

/* Peripheral tx (IN) using Mentor DMA works as follows:
	Only mode 0 is used for transfers <= wPktSize,
	mode 1 is used for larger transfers,

	One of the following happens:
	- Host sends IN token which causes an endpoint interrupt
		-> TxAvail
			-> if DMA is currently busy, exit.
			-> if queue is non-empty, txstate().

	- Request is queued by the gadget driver.
		-> if queue was previously empty, txstate()

	txstate()
		-> start
		  /\	-> setup DMA
		  |     (data is transferred to the FIFO, then sent out when
		  |	IN token(s) are recd from Host.
		  |		-> DMA interrupt on completion
		  |		   calls TxAvail.
		  |		      -> stop DMA, ~DMAENAB,
		  |		      -> set TxPktRdy for last short pkt or zlp
		  |		      -> Complete Request
		  |		      -> Continue next request (call txstate)
		  |___________________________________|

 * Non-Mentor DMA engines can of course work differently, such as by
 * upleveling from irq-per-packet to irq-per-buffer.
 */

#endif

/*
 * An endpoint is transmitting data. This can be called either from
 * the IRQ routine or from ep.queue() to kickstart a request on an
 * endpoint.
 *
 * Context: controller locked, IRQs blocked, endpoint selected
 */
static void txstate(struct musb *musb, struct musb_request *req)
{
	u8			epnum = req->epnum;
	struct musb_ep		*musb_ep;
	void __iomem		*epio = musb->endpoints[epnum].regs;
	struct usb_request	*request;
	u16			fifo_count = 0, csr;
	int			use_dma = 0;

	musb_ep = req->ep;

	/* we shouldn't get here while DMA is active ... but we do ... */
	if (dma_channel_status(musb_ep->dma) == MUSB_DMA_STATUS_BUSY) {
		DBG(4, "dma pending...\n");
		return;
	}

	/* read TXCSR before */
	csr = musb_readw(epio, MUSB_TXCSR);

	request = &req->request;
	fifo_count = min(max_ep_writesize(musb, musb_ep),
			(int)(request->length - request->actual));

	if (csr & MUSB_TXCSR_TXPKTRDY) {
		DBG(5, "%s old packet still ready , txcsr %03x\n",
				musb_ep->end_point.name, csr);
		return;
	}

	if (csr & MUSB_TXCSR_P_SENDSTALL) {
		DBG(5, "%s stalling, txcsr %03x\n",
				musb_ep->end_point.name, csr);
		return;
	}

	DBG(4, "hw_ep%d, maxpacket %d, fifo count %d, txcsr %03x\n",
			epnum, musb_ep->packet_sz, fifo_count,
			csr);

#ifndef	CONFIG_MUSB_PIO_ONLY
	if (is_dma_capable() && musb_ep->dma) {
		struct dma_controller	*c = musb->dma_controller;

		use_dma = (request->dma != DMA_ADDR_INVALID);

		/* MUSB_TXCSR_P_ISO is still set correctly */

#ifdef CONFIG_USB_INVENTRA_DMA
		{
			size_t request_size;

			/* setup DMA, then program endpoint CSR */
			request_size = min(request->length,
						musb_ep->dma->max_len);
			if (request_size < musb_ep->packet_sz)
				musb_ep->dma->desired_mode = 0;
			else
				musb_ep->dma->desired_mode = 1;

			use_dma = use_dma && c->channel_program(
					musb_ep->dma, musb_ep->packet_sz,
					musb_ep->dma->desired_mode,
					request->dma, request_size);
			if (use_dma) {
				if (musb_ep->dma->desired_mode == 0) {
					/*
					 * We must not clear the DMAMODE bit
					 * before the DMAENAB bit -- and the
					 * latter doesn't always get cleared
					 * before we get here...
					 */
					csr &= ~(MUSB_TXCSR_AUTOSET
						| MUSB_TXCSR_DMAENAB);
					musb_writew(epio, MUSB_TXCSR, csr
						| MUSB_TXCSR_P_WZC_BITS);
					csr &= ~MUSB_TXCSR_DMAMODE;
					csr |= (MUSB_TXCSR_DMAENAB |
							MUSB_TXCSR_MODE);
					/* against programming guide */
				} else
					csr |= (MUSB_TXCSR_AUTOSET
							| MUSB_TXCSR_DMAENAB
							| MUSB_TXCSR_DMAMODE
							| MUSB_TXCSR_MODE);

				csr &= ~MUSB_TXCSR_P_UNDERRUN;
				musb_writew(epio, MUSB_TXCSR, csr);
			}
		}

#elif defined(CONFIG_USB_TI_CPPI_DMA)
		/* program endpoint CSR first, then setup DMA */
		csr &= ~(MUSB_TXCSR_P_UNDERRUN | MUSB_TXCSR_TXPKTRDY);
		csr |= MUSB_TXCSR_DMAENAB | MUSB_TXCSR_DMAMODE |
		       MUSB_TXCSR_MODE;
		musb_writew(epio, MUSB_TXCSR,
			(MUSB_TXCSR_P_WZC_BITS & ~MUSB_TXCSR_P_UNDERRUN)
				| csr);

		/* ensure writebuffer is empty */
		csr = musb_readw(epio, MUSB_TXCSR);

		/* NOTE host side sets DMAENAB later than this; both are
		 * OK since the transfer dma glue (between CPPI and Mentor
		 * fifos) just tells CPPI it could start.  Data only moves
		 * to the USB TX fifo when both fifos are ready.
		 */

		/* "mode" is irrelevant here; handle terminating ZLPs like
		 * PIO does, since the hardware RNDIS mode seems unreliable
		 * except for the last-packet-is-already-short case.
		 */
		use_dma = use_dma && c->channel_program(
				musb_ep->dma, musb_ep->packet_sz,
				0,
				request->dma,
				request->length);
		if (!use_dma) {
			c->channel_release(musb_ep->dma);
			musb_ep->dma = NULL;
			csr &= ~MUSB_TXCSR_DMAENAB;
			musb_writew(epio, MUSB_TXCSR, csr);
			/* invariant: prequest->buf is non-null */
		}
#elif defined(CONFIG_USB_TUSB_OMAP_DMA)
		use_dma = use_dma && c->channel_program(
				musb_ep->dma, musb_ep->packet_sz,
				request->zero,
				request->dma,
				request->length);
#endif
	}
#endif

	if (!use_dma) {
		musb_write_fifo(musb_ep->hw_ep, fifo_count,
				(u8 *) (request->buf + request->actual));
		request->actual += fifo_count;
		csr |= MUSB_TXCSR_TXPKTRDY;
		csr &= ~MUSB_TXCSR_P_UNDERRUN;
		musb_writew(epio, MUSB_TXCSR, csr);
	}

	/* host may already have the data when this message shows... */
	DBG(3, "%s TX/IN %s len %d/%d, txcsr %04x, fifo %d/%d\n",
			musb_ep->end_point.name, use_dma ? "dma" : "pio",
			request->actual, request->length,
			musb_readw(epio, MUSB_TXCSR),
			fifo_count,
			musb_readw(epio, MUSB_TXMAXP));
}

/*
 * FIFO state update (e.g. data ready).
 * Called from IRQ,  with controller locked.
 */
void musb_g_tx(struct musb *musb, u8 epnum)
{
	u16			csr;
	struct usb_request	*request;
	u8 __iomem		*mbase = musb->mregs;
	struct musb_ep		*musb_ep = &musb->endpoints[epnum].ep_in;
	void __iomem		*epio = musb->endpoints[epnum].regs;
	struct dma_channel	*dma;

	musb_ep_select(mbase, epnum);
	request = next_request(musb_ep);

	csr = musb_readw(epio, MUSB_TXCSR);
	DBG(4, "<== %s, txcsr %04x\n", musb_ep->end_point.name, csr);

	dma = is_dma_capable() ? musb_ep->dma : NULL;
<<<<<<< HEAD
	do {
		/* REVISIT for high bandwidth, MUSB_TXCSR_P_INCOMPTX
		 * probably rates reporting as a host error
		 */
		if (csr & MUSB_TXCSR_P_SENTSTALL) {
			csr |= MUSB_TXCSR_P_WZC_BITS;
			csr &= ~MUSB_TXCSR_P_SENTSTALL;
			musb_writew(epio, MUSB_TXCSR, csr);
			break;
		}
=======

	/*
	 * REVISIT: for high bandwidth, MUSB_TXCSR_P_INCOMPTX
	 * probably rates reporting as a host error.
	 */
	if (csr & MUSB_TXCSR_P_SENTSTALL) {
		csr |=	MUSB_TXCSR_P_WZC_BITS;
		csr &= ~MUSB_TXCSR_P_SENTSTALL;
		musb_writew(epio, MUSB_TXCSR, csr);
		return;
	}

	if (csr & MUSB_TXCSR_P_UNDERRUN) {
		/* We NAKed, no big deal... little reason to care. */
		csr |=	 MUSB_TXCSR_P_WZC_BITS;
		csr &= ~(MUSB_TXCSR_P_UNDERRUN | MUSB_TXCSR_TXPKTRDY);
		musb_writew(epio, MUSB_TXCSR, csr);
		DBG(20, "underrun on ep%d, req %p\n", epnum, request);
	}

	if (dma_channel_status(dma) == MUSB_DMA_STATUS_BUSY) {
		/*
		 * SHOULD NOT HAPPEN... has with CPPI though, after
		 * changing SENDSTALL (and other cases); harmless?
		 */
		DBG(5, "%s dma still busy?\n", musb_ep->end_point.name);
		return;
	}
>>>>>>> 2fbe74b9

	if (request) {
		u8	is_dma = 0;

		if (dma && (csr & MUSB_TXCSR_DMAENAB)) {
			is_dma = 1;
			csr |= MUSB_TXCSR_P_WZC_BITS;
			csr &= ~(MUSB_TXCSR_DMAENAB | MUSB_TXCSR_P_UNDERRUN |
				 MUSB_TXCSR_TXPKTRDY);
			musb_writew(epio, MUSB_TXCSR, csr);
			/* Ensure writebuffer is empty. */
			csr = musb_readw(epio, MUSB_TXCSR);
			request->actual += musb_ep->dma->actual_len;
			DBG(4, "TXCSR%d %04x, DMA off, len %zu, req %p\n",
				epnum, csr, musb_ep->dma->actual_len, request);
		}

		if (is_dma || request->actual == request->length) {
			/*
			 * First, maybe a terminating short packet. Some DMA
			 * engines might handle this by themselves.
			 */
			if ((request->zero && request->length
				&& request->length % musb_ep->packet_sz == 0)
#ifdef CONFIG_USB_INVENTRA_DMA
				|| (is_dma && (!dma->desired_mode ||
					(request->actual &
						(musb_ep->packet_sz - 1))))
#endif
			) {
				/*
				 * On DMA completion, FIFO may not be
				 * available yet...
				 */
				if (csr & MUSB_TXCSR_TXPKTRDY)
					return;

				DBG(4, "sending zero pkt\n");
				musb_writew(epio, MUSB_TXCSR, MUSB_TXCSR_MODE
						| MUSB_TXCSR_TXPKTRDY);
				request->zero = 0;
			}

			/* ... or if not, then complete it. */
			musb_g_giveback(musb_ep, request, 0);

			/*
			 * Kickstart next transfer if appropriate;
			 * the packet that just completed might not
			 * be transmitted for hours or days.
			 * REVISIT for double buffering...
			 * FIXME revisit for stalls too...
			 */
			musb_ep_select(mbase, epnum);
			csr = musb_readw(epio, MUSB_TXCSR);
			if (csr & MUSB_TXCSR_FIFONOTEMPTY)
				return;

			if (!musb_ep->desc) {
				DBG(4, "%s idle now\n",
					musb_ep->end_point.name);
				return;
			} else
				request = next_request(musb_ep);
		}

		txstate(musb, to_musb_request(request));
	}
}

/* ------------------------------------------------------------ */

#ifdef CONFIG_USB_INVENTRA_DMA

/* Peripheral rx (OUT) using Mentor DMA works as follows:
	- Only mode 0 is used.

	- Request is queued by the gadget class driver.
		-> if queue was previously empty, rxstate()

	- Host sends OUT token which causes an endpoint interrupt
	  /\      -> RxReady
	  |	      -> if request queued, call rxstate
	  |		/\	-> setup DMA
	  |		|	     -> DMA interrupt on completion
	  |		|		-> RxReady
	  |		|		      -> stop DMA
	  |		|		      -> ack the read
	  |		|		      -> if data recd = max expected
	  |		|				by the request, or host
	  |		|				sent a short packet,
	  |		|				complete the request,
	  |		|				and start the next one.
	  |		|_____________________________________|
	  |					 else just wait for the host
	  |					    to send the next OUT token.
	  |__________________________________________________|

 * Non-Mentor DMA engines can of course work differently.
 */

#endif

/*
 * Context: controller locked, IRQs blocked, endpoint selected
 */
static void rxstate(struct musb *musb, struct musb_request *req)
{
	const u8		epnum = req->epnum;
	struct usb_request	*request = &req->request;
	struct musb_ep		*musb_ep = &musb->endpoints[epnum].ep_out;
	void __iomem		*epio = musb->endpoints[epnum].regs;
	unsigned		fifo_count = 0;
	u16			len = musb_ep->packet_sz;
	u16			csr = musb_readw(epio, MUSB_RXCSR);

	/* We shouldn't get here while DMA is active, but we do... */
	if (dma_channel_status(musb_ep->dma) == MUSB_DMA_STATUS_BUSY) {
		DBG(4, "DMA pending...\n");
		return;
	}

	if (csr & MUSB_RXCSR_P_SENDSTALL) {
		DBG(5, "%s stalling, RXCSR %04x\n",
		    musb_ep->end_point.name, csr);
		return;
	}

	if (is_cppi_enabled() && musb_ep->dma) {
		struct dma_controller	*c = musb->dma_controller;
		struct dma_channel	*channel = musb_ep->dma;

		/* NOTE:  CPPI won't actually stop advancing the DMA
		 * queue after short packet transfers, so this is almost
		 * always going to run as IRQ-per-packet DMA so that
		 * faults will be handled correctly.
		 */
		if (c->channel_program(channel,
				musb_ep->packet_sz,
				!request->short_not_ok,
				request->dma + request->actual,
				request->length - request->actual)) {

			/* make sure that if an rxpkt arrived after the irq,
			 * the cppi engine will be ready to take it as soon
			 * as DMA is enabled
			 */
			csr &= ~(MUSB_RXCSR_AUTOCLEAR
					| MUSB_RXCSR_DMAMODE);
			csr |= MUSB_RXCSR_DMAENAB | MUSB_RXCSR_P_WZC_BITS;
			musb_writew(epio, MUSB_RXCSR, csr);
			return;
		}
	}

	if (csr & MUSB_RXCSR_RXPKTRDY) {
		len = musb_readw(epio, MUSB_RXCOUNT);
		if (request->actual < request->length) {
#ifdef CONFIG_USB_INVENTRA_DMA
			if (is_dma_capable() && musb_ep->dma) {
				struct dma_controller	*c;
				struct dma_channel	*channel;
				int			use_dma = 0;

				c = musb->dma_controller;
				channel = musb_ep->dma;

	/* We use DMA Req mode 0 in rx_csr, and DMA controller operates in
	 * mode 0 only. So we do not get endpoint interrupts due to DMA
	 * completion. We only get interrupts from DMA controller.
	 *
	 * We could operate in DMA mode 1 if we knew the size of the tranfer
	 * in advance. For mass storage class, request->length = what the host
	 * sends, so that'd work.  But for pretty much everything else,
	 * request->length is routinely more than what the host sends. For
	 * most these gadgets, end of is signified either by a short packet,
	 * or filling the last byte of the buffer.  (Sending extra data in
	 * that last pckate should trigger an overflow fault.)  But in mode 1,
	 * we don't get DMA completion interrrupt for short packets.
	 *
	 * Theoretically, we could enable DMAReq irq (MUSB_RXCSR_DMAMODE = 1),
	 * to get endpoint interrupt on every DMA req, but that didn't seem
	 * to work reliably.
	 *
	 * REVISIT an updated g_file_storage can set req->short_not_ok, which
	 * then becomes usable as a runtime "use mode 1" hint...
	 */

				csr |= MUSB_RXCSR_DMAENAB;
#ifdef USE_MODE1
				csr |= MUSB_RXCSR_AUTOCLEAR;
				/* csr |= MUSB_RXCSR_DMAMODE; */

				/* this special sequence (enabling and then
				 * disabling MUSB_RXCSR_DMAMODE) is required
				 * to get DMAReq to activate
				 */
				musb_writew(epio, MUSB_RXCSR,
					csr | MUSB_RXCSR_DMAMODE);
#endif
				musb_writew(epio, MUSB_RXCSR, csr);

				if (request->actual < request->length) {
					int transfer_size = 0;
#ifdef USE_MODE1
					transfer_size = min(request->length,
							channel->max_len);
#else
					transfer_size = len;
#endif
					if (transfer_size <= musb_ep->packet_sz)
						musb_ep->dma->desired_mode = 0;
					else
						musb_ep->dma->desired_mode = 1;

					use_dma = c->channel_program(
							channel,
							musb_ep->packet_sz,
							channel->desired_mode,
							request->dma
							+ request->actual,
							transfer_size);
				}

				if (use_dma)
					return;
			}
#endif	/* Mentor's DMA */

			fifo_count = request->length - request->actual;
			DBG(3, "%s OUT/RX pio fifo %d/%d, maxpacket %d\n",
					musb_ep->end_point.name,
					len, fifo_count,
					musb_ep->packet_sz);

			fifo_count = min_t(unsigned, len, fifo_count);

#ifdef	CONFIG_USB_TUSB_OMAP_DMA
			if (tusb_dma_omap() && musb_ep->dma) {
				struct dma_controller *c = musb->dma_controller;
				struct dma_channel *channel = musb_ep->dma;
				u32 dma_addr = request->dma + request->actual;
				int ret;

				ret = c->channel_program(channel,
						musb_ep->packet_sz,
						channel->desired_mode,
						dma_addr,
						fifo_count);
				if (ret)
					return;
			}
#endif

			musb_read_fifo(musb_ep->hw_ep, fifo_count, (u8 *)
					(request->buf + request->actual));
			request->actual += fifo_count;

			/* REVISIT if we left anything in the fifo, flush
			 * it and report -EOVERFLOW
			 */

			/* ack the read! */
			csr |= MUSB_RXCSR_P_WZC_BITS;
			csr &= ~MUSB_RXCSR_RXPKTRDY;
			musb_writew(epio, MUSB_RXCSR, csr);
		}
	}

	/* reach the end or short packet detected */
	if (request->actual == request->length || len < musb_ep->packet_sz)
		musb_g_giveback(musb_ep, request, 0);
}

/*
 * Data ready for a request; called from IRQ
 */
void musb_g_rx(struct musb *musb, u8 epnum)
{
	u16			csr;
	struct usb_request	*request;
	void __iomem		*mbase = musb->mregs;
	struct musb_ep		*musb_ep = &musb->endpoints[epnum].ep_out;
	void __iomem		*epio = musb->endpoints[epnum].regs;
	struct dma_channel	*dma;

	musb_ep_select(mbase, epnum);

	request = next_request(musb_ep);

	csr = musb_readw(epio, MUSB_RXCSR);
	dma = is_dma_capable() ? musb_ep->dma : NULL;

	DBG(4, "<== %s, rxcsr %04x%s %p\n", musb_ep->end_point.name,
			csr, dma ? " (dma)" : "", request);

	if (csr & MUSB_RXCSR_P_SENTSTALL) {
		csr |= MUSB_RXCSR_P_WZC_BITS;
		csr &= ~MUSB_RXCSR_P_SENTSTALL;
		musb_writew(epio, MUSB_RXCSR, csr);
		return;
	}

	if (csr & MUSB_RXCSR_P_OVERRUN) {
		/* csr |= MUSB_RXCSR_P_WZC_BITS; */
		csr &= ~MUSB_RXCSR_P_OVERRUN;
		musb_writew(epio, MUSB_RXCSR, csr);

		DBG(3, "%s iso overrun on %p\n", musb_ep->name, request);
		if (request && request->status == -EINPROGRESS)
			request->status = -EOVERFLOW;
	}
	if (csr & MUSB_RXCSR_INCOMPRX) {
		/* REVISIT not necessarily an error */
		DBG(4, "%s, incomprx\n", musb_ep->end_point.name);
	}

	if (dma_channel_status(dma) == MUSB_DMA_STATUS_BUSY) {
		/* "should not happen"; likely RXPKTRDY pending for DMA */
		DBG((csr & MUSB_RXCSR_DMAENAB) ? 4 : 1,
			"%s busy, csr %04x\n",
			musb_ep->end_point.name, csr);
		return;
	}

	if (dma && (csr & MUSB_RXCSR_DMAENAB)) {
		csr &= ~(MUSB_RXCSR_AUTOCLEAR
				| MUSB_RXCSR_DMAENAB
				| MUSB_RXCSR_DMAMODE);
		musb_writew(epio, MUSB_RXCSR,
			MUSB_RXCSR_P_WZC_BITS | csr);

		request->actual += musb_ep->dma->actual_len;

		DBG(4, "RXCSR%d %04x, dma off, %04x, len %zu, req %p\n",
			epnum, csr,
			musb_readw(epio, MUSB_RXCSR),
			musb_ep->dma->actual_len, request);

#if defined(CONFIG_USB_INVENTRA_DMA) || defined(CONFIG_USB_TUSB_OMAP_DMA)
		/* Autoclear doesn't clear RxPktRdy for short packets */
		if ((dma->desired_mode == 0)
				|| (dma->actual_len
					& (musb_ep->packet_sz - 1))) {
			/* ack the read! */
			csr &= ~MUSB_RXCSR_RXPKTRDY;
			musb_writew(epio, MUSB_RXCSR, csr);
		}

		/* incomplete, and not short? wait for next IN packet */
		if ((request->actual < request->length)
				&& (musb_ep->dma->actual_len
					== musb_ep->packet_sz))
			return;
#endif
		musb_g_giveback(musb_ep, request, 0);

		request = next_request(musb_ep);
		if (!request)
			return;
	}

	/* analyze request if the ep is hot */
	if (request)
		rxstate(musb, to_musb_request(request));
	else
		DBG(3, "packet waiting for %s%s request\n",
				musb_ep->desc ? "" : "inactive ",
				musb_ep->end_point.name);
	return;
}

/* ------------------------------------------------------------ */

static int musb_gadget_enable(struct usb_ep *ep,
			const struct usb_endpoint_descriptor *desc)
{
	unsigned long		flags;
	struct musb_ep		*musb_ep;
	struct musb_hw_ep	*hw_ep;
	void __iomem		*regs;
	struct musb		*musb;
	void __iomem	*mbase;
	u8		epnum;
	u16		csr;
	unsigned	tmp;
	int		status = -EINVAL;

	if (!ep || !desc)
		return -EINVAL;

	musb_ep = to_musb_ep(ep);
	hw_ep = musb_ep->hw_ep;
	regs = hw_ep->regs;
	musb = musb_ep->musb;
	mbase = musb->mregs;
	epnum = musb_ep->current_epnum;

	spin_lock_irqsave(&musb->lock, flags);

	if (musb_ep->desc) {
		status = -EBUSY;
		goto fail;
	}
	musb_ep->type = usb_endpoint_type(desc);

	/* check direction and (later) maxpacket size against endpoint */
	if (usb_endpoint_num(desc) != epnum)
		goto fail;

	/* REVISIT this rules out high bandwidth periodic transfers */
	tmp = le16_to_cpu(desc->wMaxPacketSize);
	if (tmp & ~0x07ff)
		goto fail;
	musb_ep->packet_sz = tmp;

	/* enable the interrupts for the endpoint, set the endpoint
	 * packet size (or fail), set the mode, clear the fifo
	 */
	musb_ep_select(mbase, epnum);
	if (usb_endpoint_dir_in(desc)) {
		u16 int_txe = musb_readw(mbase, MUSB_INTRTXE);

		if (hw_ep->is_shared_fifo)
			musb_ep->is_in = 1;
		if (!musb_ep->is_in)
			goto fail;
		if (tmp > hw_ep->max_packet_sz_tx)
			goto fail;

		int_txe |= (1 << epnum);
		musb_writew(mbase, MUSB_INTRTXE, int_txe);

		/* REVISIT if can_bulk_split(), use by updating "tmp";
		 * likewise high bandwidth periodic tx
		 */
		musb_writew(regs, MUSB_TXMAXP, tmp);

		csr = MUSB_TXCSR_MODE | MUSB_TXCSR_CLRDATATOG;
		if (musb_readw(regs, MUSB_TXCSR)
				& MUSB_TXCSR_FIFONOTEMPTY)
			csr |= MUSB_TXCSR_FLUSHFIFO;
		if (musb_ep->type == USB_ENDPOINT_XFER_ISOC)
			csr |= MUSB_TXCSR_P_ISO;

		/* set twice in case of double buffering */
		musb_writew(regs, MUSB_TXCSR, csr);
		/* REVISIT may be inappropriate w/o FIFONOTEMPTY ... */
		musb_writew(regs, MUSB_TXCSR, csr);

	} else {
		u16 int_rxe = musb_readw(mbase, MUSB_INTRRXE);

		if (hw_ep->is_shared_fifo)
			musb_ep->is_in = 0;
		if (musb_ep->is_in)
			goto fail;
		if (tmp > hw_ep->max_packet_sz_rx)
			goto fail;

		int_rxe |= (1 << epnum);
		musb_writew(mbase, MUSB_INTRRXE, int_rxe);

		/* REVISIT if can_bulk_combine() use by updating "tmp"
		 * likewise high bandwidth periodic rx
		 */
		musb_writew(regs, MUSB_RXMAXP, tmp);

		/* force shared fifo to OUT-only mode */
		if (hw_ep->is_shared_fifo) {
			csr = musb_readw(regs, MUSB_TXCSR);
			csr &= ~(MUSB_TXCSR_MODE | MUSB_TXCSR_TXPKTRDY);
			musb_writew(regs, MUSB_TXCSR, csr);
		}

		csr = MUSB_RXCSR_FLUSHFIFO | MUSB_RXCSR_CLRDATATOG;
		if (musb_ep->type == USB_ENDPOINT_XFER_ISOC)
			csr |= MUSB_RXCSR_P_ISO;
		else if (musb_ep->type == USB_ENDPOINT_XFER_INT)
			csr |= MUSB_RXCSR_DISNYET;

		/* set twice in case of double buffering */
		musb_writew(regs, MUSB_RXCSR, csr);
		musb_writew(regs, MUSB_RXCSR, csr);
	}

	/* NOTE:  all the I/O code _should_ work fine without DMA, in case
	 * for some reason you run out of channels here.
	 */
	if (is_dma_capable() && musb->dma_controller) {
		struct dma_controller	*c = musb->dma_controller;

		musb_ep->dma = c->channel_alloc(c, hw_ep,
				(desc->bEndpointAddress & USB_DIR_IN));
	} else
		musb_ep->dma = NULL;

	musb_ep->desc = desc;
	musb_ep->busy = 0;
	musb_ep->wedged = 0;
	status = 0;

	pr_debug("%s periph: enabled %s for %s %s, %smaxpacket %d\n",
			musb_driver_name, musb_ep->end_point.name,
			({ char *s; switch (musb_ep->type) {
			case USB_ENDPOINT_XFER_BULK:	s = "bulk"; break;
			case USB_ENDPOINT_XFER_INT:	s = "int"; break;
			default:			s = "iso"; break;
			}; s; }),
			musb_ep->is_in ? "IN" : "OUT",
			musb_ep->dma ? "dma, " : "",
			musb_ep->packet_sz);

	schedule_work(&musb->irq_work);

fail:
	spin_unlock_irqrestore(&musb->lock, flags);
	return status;
}

/*
 * Disable an endpoint flushing all requests queued.
 */
static int musb_gadget_disable(struct usb_ep *ep)
{
	unsigned long	flags;
	struct musb	*musb;
	u8		epnum;
	struct musb_ep	*musb_ep;
	void __iomem	*epio;
	int		status = 0;

	musb_ep = to_musb_ep(ep);
	musb = musb_ep->musb;
	epnum = musb_ep->current_epnum;
	epio = musb->endpoints[epnum].regs;

	spin_lock_irqsave(&musb->lock, flags);
	musb_ep_select(musb->mregs, epnum);

	/* zero the endpoint sizes */
	if (musb_ep->is_in) {
		u16 int_txe = musb_readw(musb->mregs, MUSB_INTRTXE);
		int_txe &= ~(1 << epnum);
		musb_writew(musb->mregs, MUSB_INTRTXE, int_txe);
		musb_writew(epio, MUSB_TXMAXP, 0);
	} else {
		u16 int_rxe = musb_readw(musb->mregs, MUSB_INTRRXE);
		int_rxe &= ~(1 << epnum);
		musb_writew(musb->mregs, MUSB_INTRRXE, int_rxe);
		musb_writew(epio, MUSB_RXMAXP, 0);
	}

	musb_ep->desc = NULL;

	/* abort all pending DMA and requests */
	nuke(musb_ep, -ESHUTDOWN);

	schedule_work(&musb->irq_work);

	spin_unlock_irqrestore(&(musb->lock), flags);

	DBG(2, "%s\n", musb_ep->end_point.name);

	return status;
}

/*
 * Allocate a request for an endpoint.
 * Reused by ep0 code.
 */
struct usb_request *musb_alloc_request(struct usb_ep *ep, gfp_t gfp_flags)
{
	struct musb_ep		*musb_ep = to_musb_ep(ep);
	struct musb_request	*request = NULL;

	request = kzalloc(sizeof *request, gfp_flags);
	if (request) {
		INIT_LIST_HEAD(&request->request.list);
		request->request.dma = DMA_ADDR_INVALID;
		request->epnum = musb_ep->current_epnum;
		request->ep = musb_ep;
	}

	return &request->request;
}

/*
 * Free a request
 * Reused by ep0 code.
 */
void musb_free_request(struct usb_ep *ep, struct usb_request *req)
{
	kfree(to_musb_request(req));
}

static LIST_HEAD(buffers);

struct free_record {
	struct list_head	list;
	struct device		*dev;
	unsigned		bytes;
	dma_addr_t		dma;
};

/*
 * Context: controller locked, IRQs blocked.
 */
static void musb_ep_restart(struct musb *musb, struct musb_request *req)
{
	DBG(3, "<== %s request %p len %u on hw_ep%d\n",
		req->tx ? "TX/IN" : "RX/OUT",
		&req->request, req->request.length, req->epnum);

	musb_ep_select(musb->mregs, req->epnum);
	if (req->tx)
		txstate(musb, req);
	else
		rxstate(musb, req);
}

static int musb_gadget_queue(struct usb_ep *ep, struct usb_request *req,
			gfp_t gfp_flags)
{
	struct musb_ep		*musb_ep;
	struct musb_request	*request;
	struct musb		*musb;
	int			status = 0;
	unsigned long		lockflags;

	if (!ep || !req)
		return -EINVAL;
	if (!req->buf)
		return -ENODATA;

	musb_ep = to_musb_ep(ep);
	musb = musb_ep->musb;

	request = to_musb_request(req);
	request->musb = musb;

	if (request->ep != musb_ep)
		return -EINVAL;

	DBG(4, "<== to %s request=%p\n", ep->name, req);

	/* request is mine now... */
	request->request.actual = 0;
	request->request.status = -EINPROGRESS;
	request->epnum = musb_ep->current_epnum;
	request->tx = musb_ep->is_in;

	if (is_dma_capable() && musb_ep->dma) {
		if (request->request.dma == DMA_ADDR_INVALID) {
			request->request.dma = dma_map_single(
					musb->controller,
					request->request.buf,
					request->request.length,
					request->tx
						? DMA_TO_DEVICE
						: DMA_FROM_DEVICE);
			request->mapped = 1;
		} else {
			dma_sync_single_for_device(musb->controller,
					request->request.dma,
					request->request.length,
					request->tx
						? DMA_TO_DEVICE
						: DMA_FROM_DEVICE);
			request->mapped = 0;
		}
	} else if (!req->buf) {
		return -ENODATA;
	} else
		request->mapped = 0;

	spin_lock_irqsave(&musb->lock, lockflags);

	/* don't queue if the ep is down */
	if (!musb_ep->desc) {
		DBG(4, "req %p queued to %s while ep %s\n",
				req, ep->name, "disabled");
		status = -ESHUTDOWN;
		goto cleanup;
	}

	/* add request to the list */
	list_add_tail(&(request->request.list), &(musb_ep->req_list));

	/* it this is the head of the queue, start i/o ... */
	if (!musb_ep->busy && &request->request.list == musb_ep->req_list.next)
		musb_ep_restart(musb, request);

cleanup:
	spin_unlock_irqrestore(&musb->lock, lockflags);
	return status;
}

static int musb_gadget_dequeue(struct usb_ep *ep, struct usb_request *request)
{
	struct musb_ep		*musb_ep = to_musb_ep(ep);
	struct usb_request	*r;
	unsigned long		flags;
	int			status = 0;
	struct musb		*musb = musb_ep->musb;

	if (!ep || !request || to_musb_request(request)->ep != musb_ep)
		return -EINVAL;

	spin_lock_irqsave(&musb->lock, flags);

	list_for_each_entry(r, &musb_ep->req_list, list) {
		if (r == request)
			break;
	}
	if (r != request) {
		DBG(3, "request %p not queued to %s\n", request, ep->name);
		status = -EINVAL;
		goto done;
	}

	/* if the hardware doesn't have the request, easy ... */
	if (musb_ep->req_list.next != &request->list || musb_ep->busy)
		musb_g_giveback(musb_ep, request, -ECONNRESET);

	/* ... else abort the dma transfer ... */
	else if (is_dma_capable() && musb_ep->dma) {
		struct dma_controller	*c = musb->dma_controller;

		musb_ep_select(musb->mregs, musb_ep->current_epnum);
		if (c->channel_abort)
			status = c->channel_abort(musb_ep->dma);
		else
			status = -EBUSY;
		if (status == 0)
			musb_g_giveback(musb_ep, request, -ECONNRESET);
	} else {
		/* NOTE: by sticking to easily tested hardware/driver states,
		 * we leave counting of in-flight packets imprecise.
		 */
		musb_g_giveback(musb_ep, request, -ECONNRESET);
	}

done:
	spin_unlock_irqrestore(&musb->lock, flags);
	return status;
}

/*
 * Set or clear the halt bit of an endpoint. A halted enpoint won't tx/rx any
 * data but will queue requests.
 *
 * exported to ep0 code
 */
static int musb_gadget_set_halt(struct usb_ep *ep, int value)
{
	struct musb_ep		*musb_ep = to_musb_ep(ep);
	u8			epnum = musb_ep->current_epnum;
	struct musb		*musb = musb_ep->musb;
	void __iomem		*epio = musb->endpoints[epnum].regs;
	void __iomem		*mbase;
	unsigned long		flags;
	u16			csr;
	struct musb_request	*request;
	int			status = 0;

	if (!ep)
		return -EINVAL;
	mbase = musb->mregs;

	spin_lock_irqsave(&musb->lock, flags);

	if ((USB_ENDPOINT_XFER_ISOC == musb_ep->type)) {
		status = -EINVAL;
		goto done;
	}

	musb_ep_select(mbase, epnum);

	request = to_musb_request(next_request(musb_ep));
	if (value) {
		if (request) {
			DBG(3, "request in progress, cannot halt %s\n",
			    ep->name);
			status = -EAGAIN;
			goto done;
<<<<<<< HEAD
		}
		/* Cannot portably stall with non-empty FIFO */
		if (musb_ep->is_in) {
			csr = musb_readw(epio, MUSB_TXCSR);
			if (csr & MUSB_TXCSR_FIFONOTEMPTY) {
				DBG(3, "FIFO busy, cannot halt %s\n", ep->name);
				status = -EAGAIN;
				goto done;
			}
		}
	}
=======
		}
		/* Cannot portably stall with non-empty FIFO */
		if (musb_ep->is_in) {
			csr = musb_readw(epio, MUSB_TXCSR);
			if (csr & MUSB_TXCSR_FIFONOTEMPTY) {
				DBG(3, "FIFO busy, cannot halt %s\n", ep->name);
				status = -EAGAIN;
				goto done;
			}
		}
	} else
		musb_ep->wedged = 0;
>>>>>>> 2fbe74b9

	/* set/clear the stall and toggle bits */
	DBG(2, "%s: %s stall\n", ep->name, value ? "set" : "clear");
	if (musb_ep->is_in) {
		csr = musb_readw(epio, MUSB_TXCSR);
		csr |= MUSB_TXCSR_P_WZC_BITS
			| MUSB_TXCSR_CLRDATATOG;
		if (value)
			csr |= MUSB_TXCSR_P_SENDSTALL;
		else
			csr &= ~(MUSB_TXCSR_P_SENDSTALL
				| MUSB_TXCSR_P_SENTSTALL);
		csr &= ~MUSB_TXCSR_TXPKTRDY;
		musb_writew(epio, MUSB_TXCSR, csr);
	} else {
		csr = musb_readw(epio, MUSB_RXCSR);
		csr |= MUSB_RXCSR_P_WZC_BITS
			| MUSB_RXCSR_FLUSHFIFO
			| MUSB_RXCSR_CLRDATATOG;
		if (value)
			csr |= MUSB_RXCSR_P_SENDSTALL;
		else
			csr &= ~(MUSB_RXCSR_P_SENDSTALL
				| MUSB_RXCSR_P_SENTSTALL);
		musb_writew(epio, MUSB_RXCSR, csr);
	}

	/* maybe start the first request in the queue */
	if (!musb_ep->busy && !value && request) {
		DBG(3, "restarting the request\n");
		musb_ep_restart(musb, request);
	}

done:
	spin_unlock_irqrestore(&musb->lock, flags);
	return status;
}

/*
 * Sets the halt feature with the clear requests ignored
 */
static int musb_gadget_set_wedge(struct usb_ep *ep)
{
	struct musb_ep		*musb_ep = to_musb_ep(ep);

	if (!ep)
		return -EINVAL;

	musb_ep->wedged = 1;

	return usb_ep_set_halt(ep);
}

static int musb_gadget_fifo_status(struct usb_ep *ep)
{
	struct musb_ep		*musb_ep = to_musb_ep(ep);
	void __iomem		*epio = musb_ep->hw_ep->regs;
	int			retval = -EINVAL;

	if (musb_ep->desc && !musb_ep->is_in) {
		struct musb		*musb = musb_ep->musb;
		int			epnum = musb_ep->current_epnum;
		void __iomem		*mbase = musb->mregs;
		unsigned long		flags;

		spin_lock_irqsave(&musb->lock, flags);

		musb_ep_select(mbase, epnum);
		/* FIXME return zero unless RXPKTRDY is set */
		retval = musb_readw(epio, MUSB_RXCOUNT);

		spin_unlock_irqrestore(&musb->lock, flags);
	}
	return retval;
}

static void musb_gadget_fifo_flush(struct usb_ep *ep)
{
	struct musb_ep	*musb_ep = to_musb_ep(ep);
	struct musb	*musb = musb_ep->musb;
	u8		epnum = musb_ep->current_epnum;
	void __iomem	*epio = musb->endpoints[epnum].regs;
	void __iomem	*mbase;
	unsigned long	flags;
	u16		csr, int_txe;

	mbase = musb->mregs;

	spin_lock_irqsave(&musb->lock, flags);
	musb_ep_select(mbase, (u8) epnum);

	/* disable interrupts */
	int_txe = musb_readw(mbase, MUSB_INTRTXE);
	musb_writew(mbase, MUSB_INTRTXE, int_txe & ~(1 << epnum));

	if (musb_ep->is_in) {
		csr = musb_readw(epio, MUSB_TXCSR);
		if (csr & MUSB_TXCSR_FIFONOTEMPTY) {
			csr |= MUSB_TXCSR_FLUSHFIFO | MUSB_TXCSR_P_WZC_BITS;
			musb_writew(epio, MUSB_TXCSR, csr);
			/* REVISIT may be inappropriate w/o FIFONOTEMPTY ... */
			musb_writew(epio, MUSB_TXCSR, csr);
		}
	} else {
		csr = musb_readw(epio, MUSB_RXCSR);
		csr |= MUSB_RXCSR_FLUSHFIFO | MUSB_RXCSR_P_WZC_BITS;
		musb_writew(epio, MUSB_RXCSR, csr);
		musb_writew(epio, MUSB_RXCSR, csr);
	}

	/* re-enable interrupt */
	musb_writew(mbase, MUSB_INTRTXE, int_txe);
	spin_unlock_irqrestore(&musb->lock, flags);
}

static const struct usb_ep_ops musb_ep_ops = {
	.enable		= musb_gadget_enable,
	.disable	= musb_gadget_disable,
	.alloc_request	= musb_alloc_request,
	.free_request	= musb_free_request,
	.queue		= musb_gadget_queue,
	.dequeue	= musb_gadget_dequeue,
	.set_halt	= musb_gadget_set_halt,
	.set_wedge	= musb_gadget_set_wedge,
	.fifo_status	= musb_gadget_fifo_status,
	.fifo_flush	= musb_gadget_fifo_flush
};

/* ----------------------------------------------------------------------- */

static int musb_gadget_get_frame(struct usb_gadget *gadget)
{
	struct musb	*musb = gadget_to_musb(gadget);

	return (int)musb_readw(musb->mregs, MUSB_FRAME);
}

static int musb_gadget_wakeup(struct usb_gadget *gadget)
{
	struct musb	*musb = gadget_to_musb(gadget);
	void __iomem	*mregs = musb->mregs;
	unsigned long	flags;
	int		status = -EINVAL;
	u8		power, devctl;
	int		retries;

	spin_lock_irqsave(&musb->lock, flags);

	switch (musb->xceiv->state) {
	case OTG_STATE_B_PERIPHERAL:
		/* NOTE:  OTG state machine doesn't include B_SUSPENDED;
		 * that's part of the standard usb 1.1 state machine, and
		 * doesn't affect OTG transitions.
		 */
		if (musb->may_wakeup && musb->is_suspended)
			break;
		goto done;
	case OTG_STATE_B_IDLE:
		/* Start SRP ... OTG not required. */
		devctl = musb_readb(mregs, MUSB_DEVCTL);
		DBG(2, "Sending SRP: devctl: %02x\n", devctl);
		devctl |= MUSB_DEVCTL_SESSION;
		musb_writeb(mregs, MUSB_DEVCTL, devctl);
		devctl = musb_readb(mregs, MUSB_DEVCTL);
		retries = 100;
		while (!(devctl & MUSB_DEVCTL_SESSION)) {
			devctl = musb_readb(mregs, MUSB_DEVCTL);
			if (retries-- < 1)
				break;
		}
		retries = 10000;
		while (devctl & MUSB_DEVCTL_SESSION) {
			devctl = musb_readb(mregs, MUSB_DEVCTL);
			if (retries-- < 1)
				break;
		}

		/* Block idling for at least 1s */
		musb_platform_try_idle(musb,
			jiffies + msecs_to_jiffies(1 * HZ));

		status = 0;
		goto done;
	default:
		DBG(2, "Unhandled wake: %s\n", otg_state_string(musb));
		goto done;
	}

	status = 0;

	power = musb_readb(mregs, MUSB_POWER);
	power |= MUSB_POWER_RESUME;
	musb_writeb(mregs, MUSB_POWER, power);
	DBG(2, "issue wakeup\n");

	/* FIXME do this next chunk in a timer callback, no udelay */
	mdelay(2);

	power = musb_readb(mregs, MUSB_POWER);
	power &= ~MUSB_POWER_RESUME;
	musb_writeb(mregs, MUSB_POWER, power);
done:
	spin_unlock_irqrestore(&musb->lock, flags);
	return status;
}

static int
musb_gadget_set_self_powered(struct usb_gadget *gadget, int is_selfpowered)
{
	struct musb	*musb = gadget_to_musb(gadget);

	musb->is_self_powered = !!is_selfpowered;
	return 0;
}

static void musb_pullup(struct musb *musb, int is_on)
{
	u8 power;

	power = musb_readb(musb->mregs, MUSB_POWER);
	if (is_on)
		power |= MUSB_POWER_SOFTCONN;
	else
		power &= ~MUSB_POWER_SOFTCONN;

	/* FIXME if on, HdrcStart; if off, HdrcStop */

	DBG(3, "gadget %s D+ pullup %s\n",
		musb->gadget_driver->function, is_on ? "on" : "off");
	musb_writeb(musb->mregs, MUSB_POWER, power);
}

#if 0
static int musb_gadget_vbus_session(struct usb_gadget *gadget, int is_active)
{
	DBG(2, "<= %s =>\n", __func__);

	/*
	 * FIXME iff driver's softconnect flag is set (as it is during probe,
	 * though that can clear it), just musb_pullup().
	 */

	return -EINVAL;
}
#endif

static int musb_gadget_vbus_draw(struct usb_gadget *gadget, unsigned mA)
{
	struct musb	*musb = gadget_to_musb(gadget);

	if (!musb->xceiv->set_power)
		return -EOPNOTSUPP;
	return otg_set_power(musb->xceiv, mA);
}

static int musb_gadget_pullup(struct usb_gadget *gadget, int is_on)
{
	struct musb	*musb = gadget_to_musb(gadget);
	unsigned long	flags;

	is_on = !!is_on;

	/* NOTE: this assumes we are sensing vbus; we'd rather
	 * not pullup unless the B-session is active.
	 */
	spin_lock_irqsave(&musb->lock, flags);
	if (is_on != musb->softconnect) {
		musb->softconnect = is_on;
		musb_pullup(musb, is_on);
	}
	spin_unlock_irqrestore(&musb->lock, flags);
	return 0;
}

static const struct usb_gadget_ops musb_gadget_operations = {
	.get_frame		= musb_gadget_get_frame,
	.wakeup			= musb_gadget_wakeup,
	.set_selfpowered	= musb_gadget_set_self_powered,
	/* .vbus_session		= musb_gadget_vbus_session, */
	.vbus_draw		= musb_gadget_vbus_draw,
	.pullup			= musb_gadget_pullup,
};

/* ----------------------------------------------------------------------- */

/* Registration */

/* Only this registration code "knows" the rule (from USB standards)
 * about there being only one external upstream port.  It assumes
 * all peripheral ports are external...
 */
static struct musb *the_gadget;

static void musb_gadget_release(struct device *dev)
{
	/* kref_put(WHAT) */
	dev_dbg(dev, "%s\n", __func__);
}


static void __init
init_peripheral_ep(struct musb *musb, struct musb_ep *ep, u8 epnum, int is_in)
{
	struct musb_hw_ep	*hw_ep = musb->endpoints + epnum;

	memset(ep, 0, sizeof *ep);

	ep->current_epnum = epnum;
	ep->musb = musb;
	ep->hw_ep = hw_ep;
	ep->is_in = is_in;

	INIT_LIST_HEAD(&ep->req_list);

	sprintf(ep->name, "ep%d%s", epnum,
			(!epnum || hw_ep->is_shared_fifo) ? "" : (
				is_in ? "in" : "out"));
	ep->end_point.name = ep->name;
	INIT_LIST_HEAD(&ep->end_point.ep_list);
	if (!epnum) {
		ep->end_point.maxpacket = 64;
		ep->end_point.ops = &musb_g_ep0_ops;
		musb->g.ep0 = &ep->end_point;
	} else {
		if (is_in)
			ep->end_point.maxpacket = hw_ep->max_packet_sz_tx;
		else
			ep->end_point.maxpacket = hw_ep->max_packet_sz_rx;
		ep->end_point.ops = &musb_ep_ops;
		list_add_tail(&ep->end_point.ep_list, &musb->g.ep_list);
	}
}

/*
 * Initialize the endpoints exposed to peripheral drivers, with backlinks
 * to the rest of the driver state.
 */
static inline void __init musb_g_init_endpoints(struct musb *musb)
{
	u8			epnum;
	struct musb_hw_ep	*hw_ep;
	unsigned		count = 0;

	/* intialize endpoint list just once */
	INIT_LIST_HEAD(&(musb->g.ep_list));

	for (epnum = 0, hw_ep = musb->endpoints;
			epnum < musb->nr_endpoints;
			epnum++, hw_ep++) {
		if (hw_ep->is_shared_fifo /* || !epnum */) {
			init_peripheral_ep(musb, &hw_ep->ep_in, epnum, 0);
			count++;
		} else {
			if (hw_ep->max_packet_sz_tx) {
				init_peripheral_ep(musb, &hw_ep->ep_in,
							epnum, 1);
				count++;
			}
			if (hw_ep->max_packet_sz_rx) {
				init_peripheral_ep(musb, &hw_ep->ep_out,
							epnum, 0);
				count++;
			}
		}
	}
}

/* called once during driver setup to initialize and link into
 * the driver model; memory is zeroed.
 */
int __init musb_gadget_setup(struct musb *musb)
{
	int status;

	/* REVISIT minor race:  if (erroneously) setting up two
	 * musb peripherals at the same time, only the bus lock
	 * is probably held.
	 */
	if (the_gadget)
		return -EBUSY;
	the_gadget = musb;

	musb->g.ops = &musb_gadget_operations;
	musb->g.is_dualspeed = 1;
	musb->g.speed = USB_SPEED_UNKNOWN;

	/* this "gadget" abstracts/virtualizes the controller */
	dev_set_name(&musb->g.dev, "gadget");
	musb->g.dev.parent = musb->controller;
	musb->g.dev.dma_mask = musb->controller->dma_mask;
	musb->g.dev.release = musb_gadget_release;
	musb->g.name = musb_driver_name;

	if (is_otg_enabled(musb))
		musb->g.is_otg = 1;

	musb_g_init_endpoints(musb);

	musb->is_active = 0;
	musb_platform_try_idle(musb, 0);

	status = device_register(&musb->g.dev);
	if (status != 0)
		the_gadget = NULL;
	return status;
}

void musb_gadget_cleanup(struct musb *musb)
{
	if (musb != the_gadget)
		return;

	device_unregister(&musb->g.dev);
	the_gadget = NULL;
}

/*
 * Register the gadget driver. Used by gadget drivers when
 * registering themselves with the controller.
 *
 * -EINVAL something went wrong (not driver)
 * -EBUSY another gadget is already using the controller
 * -ENOMEM no memeory to perform the operation
 *
 * @param driver the gadget driver
 * @return <0 if error, 0 if everything is fine
 */
int usb_gadget_register_driver(struct usb_gadget_driver *driver)
{
	int retval;
	unsigned long flags;
	struct musb *musb = the_gadget;

	if (!driver
			|| driver->speed != USB_SPEED_HIGH
			|| !driver->bind
			|| !driver->setup)
		return -EINVAL;

	/* driver must be initialized to support peripheral mode */
	if (!musb || !(musb->board_mode == MUSB_OTG
				|| musb->board_mode != MUSB_OTG)) {
		DBG(1, "%s, no dev??\n", __func__);
		return -ENODEV;
	}

	DBG(3, "registering driver %s\n", driver->function);
	spin_lock_irqsave(&musb->lock, flags);

	if (musb->gadget_driver) {
		DBG(1, "%s is already bound to %s\n",
				musb_driver_name,
				musb->gadget_driver->driver.name);
		retval = -EBUSY;
	} else {
		musb->gadget_driver = driver;
		musb->g.dev.driver = &driver->driver;
		driver->driver.bus = NULL;
		musb->softconnect = 1;
		retval = 0;
	}

	spin_unlock_irqrestore(&musb->lock, flags);

	if (retval == 0) {
		retval = driver->bind(&musb->g);
		if (retval != 0) {
			DBG(3, "bind to driver %s failed --> %d\n",
					driver->driver.name, retval);
			musb->gadget_driver = NULL;
			musb->g.dev.driver = NULL;
		}

		spin_lock_irqsave(&musb->lock, flags);

		otg_set_peripheral(musb->xceiv, &musb->g);
		musb->is_active = 1;

		/* FIXME this ignores the softconnect flag.  Drivers are
		 * allowed hold the peripheral inactive until for example
		 * userspace hooks up printer hardware or DSP codecs, so
		 * hosts only see fully functional devices.
		 */

		if (!is_otg_enabled(musb))
			musb_start(musb);

		otg_set_peripheral(musb->xceiv, &musb->g);

		spin_unlock_irqrestore(&musb->lock, flags);

		if (is_otg_enabled(musb)) {
			DBG(3, "OTG startup...\n");

			/* REVISIT:  funcall to other code, which also
			 * handles power budgeting ... this way also
			 * ensures HdrcStart is indirectly called.
			 */
			retval = usb_add_hcd(musb_to_hcd(musb), -1, 0);
			if (retval < 0) {
				DBG(1, "add_hcd failed, %d\n", retval);
				spin_lock_irqsave(&musb->lock, flags);
				otg_set_peripheral(musb->xceiv, NULL);
				musb->gadget_driver = NULL;
				musb->g.dev.driver = NULL;
				spin_unlock_irqrestore(&musb->lock, flags);
			}
		}
	}

	return retval;
}
EXPORT_SYMBOL(usb_gadget_register_driver);

static void stop_activity(struct musb *musb, struct usb_gadget_driver *driver)
{
	int			i;
	struct musb_hw_ep	*hw_ep;

	/* don't disconnect if it's not connected */
	if (musb->g.speed == USB_SPEED_UNKNOWN)
		driver = NULL;
	else
		musb->g.speed = USB_SPEED_UNKNOWN;

	/* deactivate the hardware */
	if (musb->softconnect) {
		musb->softconnect = 0;
		musb_pullup(musb, 0);
	}
	musb_stop(musb);

	/* killing any outstanding requests will quiesce the driver;
	 * then report disconnect
	 */
	if (driver) {
		for (i = 0, hw_ep = musb->endpoints;
				i < musb->nr_endpoints;
				i++, hw_ep++) {
			musb_ep_select(musb->mregs, i);
			if (hw_ep->is_shared_fifo /* || !epnum */) {
				nuke(&hw_ep->ep_in, -ESHUTDOWN);
			} else {
				if (hw_ep->max_packet_sz_tx)
					nuke(&hw_ep->ep_in, -ESHUTDOWN);
				if (hw_ep->max_packet_sz_rx)
					nuke(&hw_ep->ep_out, -ESHUTDOWN);
			}
		}

		spin_unlock(&musb->lock);
		driver->disconnect(&musb->g);
		spin_lock(&musb->lock);
	}
}

/*
 * Unregister the gadget driver. Used by gadget drivers when
 * unregistering themselves from the controller.
 *
 * @param driver the gadget driver to unregister
 */
int usb_gadget_unregister_driver(struct usb_gadget_driver *driver)
{
	unsigned long	flags;
	int		retval = 0;
	struct musb	*musb = the_gadget;

	if (!driver || !driver->unbind || !musb)
		return -EINVAL;

	/* REVISIT always use otg_set_peripheral() here too;
	 * this needs to shut down the OTG engine.
	 */

	spin_lock_irqsave(&musb->lock, flags);

#ifdef	CONFIG_USB_MUSB_OTG
	musb_hnp_stop(musb);
#endif

	if (musb->gadget_driver == driver) {

		(void) musb_gadget_vbus_draw(&musb->g, 0);

		musb->xceiv->state = OTG_STATE_UNDEFINED;
		stop_activity(musb, driver);
		otg_set_peripheral(musb->xceiv, NULL);

		DBG(3, "unregistering driver %s\n", driver->function);
		spin_unlock_irqrestore(&musb->lock, flags);
		driver->unbind(&musb->g);
		spin_lock_irqsave(&musb->lock, flags);

		musb->gadget_driver = NULL;
		musb->g.dev.driver = NULL;

		musb->is_active = 0;
		musb_platform_try_idle(musb, 0);
	} else
		retval = -EINVAL;
	spin_unlock_irqrestore(&musb->lock, flags);

	if (is_otg_enabled(musb) && retval == 0) {
		usb_remove_hcd(musb_to_hcd(musb));
		/* FIXME we need to be able to register another
		 * gadget driver here and have everything work;
		 * that currently misbehaves.
		 */
	}

	return retval;
}
EXPORT_SYMBOL(usb_gadget_unregister_driver);


/* ----------------------------------------------------------------------- */

/* lifecycle operations called through plat_uds.c */

void musb_g_resume(struct musb *musb)
{
	musb->is_suspended = 0;
	switch (musb->xceiv->state) {
	case OTG_STATE_B_IDLE:
		break;
	case OTG_STATE_B_WAIT_ACON:
	case OTG_STATE_B_PERIPHERAL:
		musb->is_active = 1;
		if (musb->gadget_driver && musb->gadget_driver->resume) {
			spin_unlock(&musb->lock);
			musb->gadget_driver->resume(&musb->g);
			spin_lock(&musb->lock);
		}
		break;
	default:
		WARNING("unhandled RESUME transition (%s)\n",
				otg_state_string(musb));
	}
}

/* called when SOF packets stop for 3+ msec */
void musb_g_suspend(struct musb *musb)
{
	u8	devctl;

	devctl = musb_readb(musb->mregs, MUSB_DEVCTL);
	DBG(3, "devctl %02x\n", devctl);

	switch (musb->xceiv->state) {
	case OTG_STATE_B_IDLE:
		if ((devctl & MUSB_DEVCTL_VBUS) == MUSB_DEVCTL_VBUS)
			musb->xceiv->state = OTG_STATE_B_PERIPHERAL;
		break;
	case OTG_STATE_B_PERIPHERAL:
		musb->is_suspended = 1;
		if (musb->gadget_driver && musb->gadget_driver->suspend) {
			spin_unlock(&musb->lock);
			musb->gadget_driver->suspend(&musb->g);
			spin_lock(&musb->lock);
		}
		break;
	default:
		/* REVISIT if B_HOST, clear DEVCTL.HOSTREQ;
		 * A_PERIPHERAL may need care too
		 */
		WARNING("unhandled SUSPEND transition (%s)\n",
				otg_state_string(musb));
	}
}

/* Called during SRP */
void musb_g_wakeup(struct musb *musb)
{
	musb_gadget_wakeup(&musb->g);
}

/* called when VBUS drops below session threshold, and in other cases */
void musb_g_disconnect(struct musb *musb)
{
	void __iomem	*mregs = musb->mregs;
	u8	devctl = musb_readb(mregs, MUSB_DEVCTL);

	DBG(3, "devctl %02x\n", devctl);

	/* clear HR */
	musb_writeb(mregs, MUSB_DEVCTL, devctl & MUSB_DEVCTL_SESSION);

	/* don't draw vbus until new b-default session */
	(void) musb_gadget_vbus_draw(&musb->g, 0);

	musb->g.speed = USB_SPEED_UNKNOWN;
	if (musb->gadget_driver && musb->gadget_driver->disconnect) {
		spin_unlock(&musb->lock);
		musb->gadget_driver->disconnect(&musb->g);
		spin_lock(&musb->lock);
	}

	switch (musb->xceiv->state) {
	default:
#ifdef	CONFIG_USB_MUSB_OTG
		DBG(2, "Unhandled disconnect %s, setting a_idle\n",
			otg_state_string(musb));
		musb->xceiv->state = OTG_STATE_A_IDLE;
		MUSB_HST_MODE(musb);
		break;
	case OTG_STATE_A_PERIPHERAL:
		musb->xceiv->state = OTG_STATE_A_WAIT_BCON;
		MUSB_HST_MODE(musb);
		break;
	case OTG_STATE_B_WAIT_ACON:
	case OTG_STATE_B_HOST:
#endif
	case OTG_STATE_B_PERIPHERAL:
	case OTG_STATE_B_IDLE:
		musb->xceiv->state = OTG_STATE_B_IDLE;
		break;
	case OTG_STATE_B_SRP_INIT:
		break;
	}

	musb->is_active = 0;
}

void musb_g_reset(struct musb *musb)
__releases(musb->lock)
__acquires(musb->lock)
{
	void __iomem	*mbase = musb->mregs;
	u8		devctl = musb_readb(mbase, MUSB_DEVCTL);
	u8		power;

	DBG(3, "<== %s addr=%x driver '%s'\n",
			(devctl & MUSB_DEVCTL_BDEVICE)
				? "B-Device" : "A-Device",
			musb_readb(mbase, MUSB_FADDR),
			musb->gadget_driver
				? musb->gadget_driver->driver.name
				: NULL
			);

	/* report disconnect, if we didn't already (flushing EP state) */
	if (musb->g.speed != USB_SPEED_UNKNOWN)
		musb_g_disconnect(musb);

	/* clear HR */
	else if (devctl & MUSB_DEVCTL_HR)
		musb_writeb(mbase, MUSB_DEVCTL, MUSB_DEVCTL_SESSION);


	/* what speed did we negotiate? */
	power = musb_readb(mbase, MUSB_POWER);
	musb->g.speed = (power & MUSB_POWER_HSMODE)
			? USB_SPEED_HIGH : USB_SPEED_FULL;

	/* start in USB_STATE_DEFAULT */
	musb->is_active = 1;
	musb->is_suspended = 0;
	MUSB_DEV_MODE(musb);
	musb->address = 0;
	musb->ep0_state = MUSB_EP0_STAGE_SETUP;

	musb->may_wakeup = 0;
	musb->g.b_hnp_enable = 0;
	musb->g.a_alt_hnp_support = 0;
	musb->g.a_hnp_support = 0;

	/* Normal reset, as B-Device;
	 * or else after HNP, as A-Device
	 */
	if (devctl & MUSB_DEVCTL_BDEVICE) {
		musb->xceiv->state = OTG_STATE_B_PERIPHERAL;
		musb->g.is_a_peripheral = 0;
	} else if (is_otg_enabled(musb)) {
		musb->xceiv->state = OTG_STATE_A_PERIPHERAL;
		musb->g.is_a_peripheral = 1;
	} else
		WARN_ON(1);

	/* start with default limits on VBUS power draw */
	(void) musb_gadget_vbus_draw(&musb->g,
			is_otg_enabled(musb) ? 8 : 100);
}<|MERGE_RESOLUTION|>--- conflicted
+++ resolved
@@ -429,18 +429,6 @@
 	DBG(4, "<== %s, txcsr %04x\n", musb_ep->end_point.name, csr);
 
 	dma = is_dma_capable() ? musb_ep->dma : NULL;
-<<<<<<< HEAD
-	do {
-		/* REVISIT for high bandwidth, MUSB_TXCSR_P_INCOMPTX
-		 * probably rates reporting as a host error
-		 */
-		if (csr & MUSB_TXCSR_P_SENTSTALL) {
-			csr |= MUSB_TXCSR_P_WZC_BITS;
-			csr &= ~MUSB_TXCSR_P_SENTSTALL;
-			musb_writew(epio, MUSB_TXCSR, csr);
-			break;
-		}
-=======
 
 	/*
 	 * REVISIT: for high bandwidth, MUSB_TXCSR_P_INCOMPTX
@@ -469,7 +457,6 @@
 		DBG(5, "%s dma still busy?\n", musb_ep->end_point.name);
 		return;
 	}
->>>>>>> 2fbe74b9
 
 	if (request) {
 		u8	is_dma = 0;
@@ -1256,19 +1243,6 @@
 			    ep->name);
 			status = -EAGAIN;
 			goto done;
-<<<<<<< HEAD
-		}
-		/* Cannot portably stall with non-empty FIFO */
-		if (musb_ep->is_in) {
-			csr = musb_readw(epio, MUSB_TXCSR);
-			if (csr & MUSB_TXCSR_FIFONOTEMPTY) {
-				DBG(3, "FIFO busy, cannot halt %s\n", ep->name);
-				status = -EAGAIN;
-				goto done;
-			}
-		}
-	}
-=======
 		}
 		/* Cannot portably stall with non-empty FIFO */
 		if (musb_ep->is_in) {
@@ -1281,7 +1255,6 @@
 		}
 	} else
 		musb_ep->wedged = 0;
->>>>>>> 2fbe74b9
 
 	/* set/clear the stall and toggle bits */
 	DBG(2, "%s: %s stall\n", ep->name, value ? "set" : "clear");
