--- conflicted
+++ resolved
@@ -366,17 +366,7 @@
 	list_del_init(&request->link);
 	spin_unlock_irq(&engine->timeline->lock);
 
-<<<<<<< HEAD
-	if (!--request->i915->gt.active_requests) {
-		GEM_BUG_ON(!request->i915->gt.awake);
-		mod_delayed_work(request->i915->wq,
-				 &request->i915->gt.idle_work,
-				 msecs_to_jiffies(100));
-	}
-	unreserve_seqno(request->engine);
-=======
 	unreserve_engine(request->engine);
->>>>>>> bb176f67
 	advance_ring(request);
 
 	free_capture_list(request);
@@ -683,10 +673,7 @@
 	req->file_priv = NULL;
 	req->batch = NULL;
 	req->capture_list = NULL;
-<<<<<<< HEAD
-=======
 	req->waitboost = false;
->>>>>>> bb176f67
 
 	/*
 	 * Reserve space in the ring buffer for all the commands required to
