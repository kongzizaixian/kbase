/*
 * Copyright 2013 Advanced Micro Devices, Inc.
 * All Rights Reserved.
 *
 * Permission is hereby granted, free of charge, to any person obtaining a
 * copy of this software and associated documentation files (the
 * "Software"), to deal in the Software without restriction, including
 * without limitation the rights to use, copy, modify, merge, publish,
 * distribute, sub license, and/or sell copies of the Software, and to
 * permit persons to whom the Software is furnished to do so, subject to
 * the following conditions:
 *
 * THE SOFTWARE IS PROVIDED "AS IS", WITHOUT WARRANTY OF ANY KIND, EXPRESS OR
 * IMPLIED, INCLUDING BUT NOT LIMITED TO THE WARRANTIES OF MERCHANTABILITY,
 * FITNESS FOR A PARTICULAR PURPOSE AND NON-INFRINGEMENT. IN NO EVENT SHALL
 * THE COPYRIGHT HOLDERS, AUTHORS AND/OR ITS SUPPLIERS BE LIABLE FOR ANY CLAIM,
 * DAMAGES OR OTHER LIABILITY, WHETHER IN AN ACTION OF CONTRACT, TORT OR
 * OTHERWISE, ARISING FROM, OUT OF OR IN CONNECTION WITH THE SOFTWARE OR THE
 * USE OR OTHER DEALINGS IN THE SOFTWARE.
 *
 * The above copyright notice and this permission notice (including the
 * next paragraph) shall be included in all copies or substantial portions
 * of the Software.
 *
 * Authors: Christian König <christian.koenig@amd.com>
 */

#include <linux/firmware.h>
#include <linux/module.h>
#include <drm/drmP.h>
#include <drm/drm.h>

#include "amdgpu.h"
#include "amdgpu_pm.h"
#include "amdgpu_vce.h"
#include "cikd.h"

/* 1 second timeout */
#define VCE_IDLE_TIMEOUT_MS	1000

/* Firmware Names */
#ifdef CONFIG_DRM_AMDGPU_CIK
#define FIRMWARE_BONAIRE	"radeon/bonaire_vce.bin"
#define FIRMWARE_KABINI 	"radeon/kabini_vce.bin"
#define FIRMWARE_KAVERI 	"radeon/kaveri_vce.bin"
#define FIRMWARE_HAWAII 	"radeon/hawaii_vce.bin"
#define FIRMWARE_MULLINS	"radeon/mullins_vce.bin"
#endif
#define FIRMWARE_TONGA		"amdgpu/tonga_vce.bin"
#define FIRMWARE_CARRIZO	"amdgpu/carrizo_vce.bin"
#define FIRMWARE_FIJI		"amdgpu/fiji_vce.bin"

#ifdef CONFIG_DRM_AMDGPU_CIK
MODULE_FIRMWARE(FIRMWARE_BONAIRE);
MODULE_FIRMWARE(FIRMWARE_KABINI);
MODULE_FIRMWARE(FIRMWARE_KAVERI);
MODULE_FIRMWARE(FIRMWARE_HAWAII);
MODULE_FIRMWARE(FIRMWARE_MULLINS);
#endif
MODULE_FIRMWARE(FIRMWARE_TONGA);
MODULE_FIRMWARE(FIRMWARE_CARRIZO);
MODULE_FIRMWARE(FIRMWARE_FIJI);

static void amdgpu_vce_idle_work_handler(struct work_struct *work);

/**
 * amdgpu_vce_init - allocate memory, load vce firmware
 *
 * @adev: amdgpu_device pointer
 *
 * First step to get VCE online, allocate memory and load the firmware
 */
int amdgpu_vce_sw_init(struct amdgpu_device *adev, unsigned long size)
{
	const char *fw_name;
	const struct common_firmware_header *hdr;
	unsigned ucode_version, version_major, version_minor, binary_id;
	int i, r;

	INIT_DELAYED_WORK(&adev->vce.idle_work, amdgpu_vce_idle_work_handler);

	switch (adev->asic_type) {
#ifdef CONFIG_DRM_AMDGPU_CIK
	case CHIP_BONAIRE:
		fw_name = FIRMWARE_BONAIRE;
		break;
	case CHIP_KAVERI:
		fw_name = FIRMWARE_KAVERI;
		break;
	case CHIP_KABINI:
		fw_name = FIRMWARE_KABINI;
		break;
	case CHIP_HAWAII:
		fw_name = FIRMWARE_HAWAII;
		break;
	case CHIP_MULLINS:
		fw_name = FIRMWARE_MULLINS;
		break;
#endif
	case CHIP_TONGA:
		fw_name = FIRMWARE_TONGA;
		break;
	case CHIP_CARRIZO:
		fw_name = FIRMWARE_CARRIZO;
		break;
	case CHIP_FIJI:
		fw_name = FIRMWARE_FIJI;
		break;

	default:
		return -EINVAL;
	}

	r = request_firmware(&adev->vce.fw, fw_name, adev->dev);
	if (r) {
		dev_err(adev->dev, "amdgpu_vce: Can't load firmware \"%s\"\n",
			fw_name);
		return r;
	}

	r = amdgpu_ucode_validate(adev->vce.fw);
	if (r) {
		dev_err(adev->dev, "amdgpu_vce: Can't validate firmware \"%s\"\n",
			fw_name);
		release_firmware(adev->vce.fw);
		adev->vce.fw = NULL;
		return r;
	}

	hdr = (const struct common_firmware_header *)adev->vce.fw->data;

	ucode_version = le32_to_cpu(hdr->ucode_version);
	version_major = (ucode_version >> 20) & 0xfff;
	version_minor = (ucode_version >> 8) & 0xfff;
	binary_id = ucode_version & 0xff;
	DRM_INFO("Found VCE firmware Version: %hhd.%hhd Binary ID: %hhd\n",
		version_major, version_minor, binary_id);
	adev->vce.fw_version = ((version_major << 24) | (version_minor << 16) |
				(binary_id << 8));

	/* allocate firmware, stack and heap BO */

	r = amdgpu_bo_create(adev, size, PAGE_SIZE, true,
			     AMDGPU_GEM_DOMAIN_VRAM,
			     AMDGPU_GEM_CREATE_CPU_ACCESS_REQUIRED,
<<<<<<< HEAD
			     NULL, &adev->vce.vcpu_bo);
=======
			     NULL, NULL, &adev->vce.vcpu_bo);
>>>>>>> 9f30a04d
	if (r) {
		dev_err(adev->dev, "(%d) failed to allocate VCE bo\n", r);
		return r;
	}

	r = amdgpu_bo_reserve(adev->vce.vcpu_bo, false);
	if (r) {
		amdgpu_bo_unref(&adev->vce.vcpu_bo);
		dev_err(adev->dev, "(%d) failed to reserve VCE bo\n", r);
		return r;
	}

	r = amdgpu_bo_pin(adev->vce.vcpu_bo, AMDGPU_GEM_DOMAIN_VRAM,
			  &adev->vce.gpu_addr);
	amdgpu_bo_unreserve(adev->vce.vcpu_bo);
	if (r) {
		amdgpu_bo_unref(&adev->vce.vcpu_bo);
		dev_err(adev->dev, "(%d) VCE bo pin failed\n", r);
		return r;
	}

	for (i = 0; i < AMDGPU_MAX_VCE_HANDLES; ++i) {
		atomic_set(&adev->vce.handles[i], 0);
		adev->vce.filp[i] = NULL;
	}

	return 0;
}

/**
 * amdgpu_vce_fini - free memory
 *
 * @adev: amdgpu_device pointer
 *
 * Last step on VCE teardown, free firmware memory
 */
int amdgpu_vce_sw_fini(struct amdgpu_device *adev)
{
	if (adev->vce.vcpu_bo == NULL)
		return 0;

	amdgpu_bo_unref(&adev->vce.vcpu_bo);

	amdgpu_ring_fini(&adev->vce.ring[0]);
	amdgpu_ring_fini(&adev->vce.ring[1]);

	release_firmware(adev->vce.fw);

	return 0;
}

/**
 * amdgpu_vce_suspend - unpin VCE fw memory
 *
 * @adev: amdgpu_device pointer
 *
 */
int amdgpu_vce_suspend(struct amdgpu_device *adev)
{
	int i;

	if (adev->vce.vcpu_bo == NULL)
		return 0;

	for (i = 0; i < AMDGPU_MAX_VCE_HANDLES; ++i)
		if (atomic_read(&adev->vce.handles[i]))
			break;

	if (i == AMDGPU_MAX_VCE_HANDLES)
		return 0;

	/* TODO: suspending running encoding sessions isn't supported */
	return -EINVAL;
}

/**
 * amdgpu_vce_resume - pin VCE fw memory
 *
 * @adev: amdgpu_device pointer
 *
 */
int amdgpu_vce_resume(struct amdgpu_device *adev)
{
	void *cpu_addr;
	const struct common_firmware_header *hdr;
	unsigned offset;
	int r;

	if (adev->vce.vcpu_bo == NULL)
		return -EINVAL;

	r = amdgpu_bo_reserve(adev->vce.vcpu_bo, false);
	if (r) {
		dev_err(adev->dev, "(%d) failed to reserve VCE bo\n", r);
		return r;
	}

	r = amdgpu_bo_kmap(adev->vce.vcpu_bo, &cpu_addr);
	if (r) {
		amdgpu_bo_unreserve(adev->vce.vcpu_bo);
		dev_err(adev->dev, "(%d) VCE map failed\n", r);
		return r;
	}

	hdr = (const struct common_firmware_header *)adev->vce.fw->data;
	offset = le32_to_cpu(hdr->ucode_array_offset_bytes);
	memcpy(cpu_addr, (adev->vce.fw->data) + offset,
		(adev->vce.fw->size) - offset);

	amdgpu_bo_kunmap(adev->vce.vcpu_bo);

	amdgpu_bo_unreserve(adev->vce.vcpu_bo);

	return 0;
}

/**
 * amdgpu_vce_idle_work_handler - power off VCE
 *
 * @work: pointer to work structure
 *
 * power of VCE when it's not used any more
 */
static void amdgpu_vce_idle_work_handler(struct work_struct *work)
{
	struct amdgpu_device *adev =
		container_of(work, struct amdgpu_device, vce.idle_work.work);

	if ((amdgpu_fence_count_emitted(&adev->vce.ring[0]) == 0) &&
	    (amdgpu_fence_count_emitted(&adev->vce.ring[1]) == 0)) {
		if (adev->pm.dpm_enabled) {
			amdgpu_dpm_enable_vce(adev, false);
		} else {
			amdgpu_asic_set_vce_clocks(adev, 0, 0);
		}
	} else {
		schedule_delayed_work(&adev->vce.idle_work,
				      msecs_to_jiffies(VCE_IDLE_TIMEOUT_MS));
	}
}

/**
 * amdgpu_vce_note_usage - power up VCE
 *
 * @adev: amdgpu_device pointer
 *
 * Make sure VCE is powerd up when we want to use it
 */
static void amdgpu_vce_note_usage(struct amdgpu_device *adev)
{
	bool streams_changed = false;
	bool set_clocks = !cancel_delayed_work_sync(&adev->vce.idle_work);
	set_clocks &= schedule_delayed_work(&adev->vce.idle_work,
					    msecs_to_jiffies(VCE_IDLE_TIMEOUT_MS));

	if (adev->pm.dpm_enabled) {
		/* XXX figure out if the streams changed */
		streams_changed = false;
	}

	if (set_clocks || streams_changed) {
		if (adev->pm.dpm_enabled) {
			amdgpu_dpm_enable_vce(adev, true);
		} else {
			amdgpu_asic_set_vce_clocks(adev, 53300, 40000);
		}
	}
}

/**
 * amdgpu_vce_free_handles - free still open VCE handles
 *
 * @adev: amdgpu_device pointer
 * @filp: drm file pointer
 *
 * Close all VCE handles still open by this file pointer
 */
void amdgpu_vce_free_handles(struct amdgpu_device *adev, struct drm_file *filp)
{
	struct amdgpu_ring *ring = &adev->vce.ring[0];
	int i, r;
	for (i = 0; i < AMDGPU_MAX_VCE_HANDLES; ++i) {
		uint32_t handle = atomic_read(&adev->vce.handles[i]);
		if (!handle || adev->vce.filp[i] != filp)
			continue;

		amdgpu_vce_note_usage(adev);

		r = amdgpu_vce_get_destroy_msg(ring, handle, NULL);
		if (r)
			DRM_ERROR("Error destroying VCE handle (%d)!\n", r);

		adev->vce.filp[i] = NULL;
		atomic_set(&adev->vce.handles[i], 0);
	}
}

static int amdgpu_vce_free_job(
<<<<<<< HEAD
	struct amdgpu_job *sched_job)
{
	amdgpu_ib_free(sched_job->adev, sched_job->ibs);
	kfree(sched_job->ibs);
=======
	struct amdgpu_job *job)
{
	amdgpu_ib_free(job->adev, job->ibs);
	kfree(job->ibs);
>>>>>>> 9f30a04d
	return 0;
}

/**
 * amdgpu_vce_get_create_msg - generate a VCE create msg
 *
 * @adev: amdgpu_device pointer
 * @ring: ring we should submit the msg to
 * @handle: VCE session handle to use
 * @fence: optional fence to return
 *
 * Open up a stream for HW test
 */
int amdgpu_vce_get_create_msg(struct amdgpu_ring *ring, uint32_t handle,
			      struct fence **fence)
{
	const unsigned ib_size_dw = 1024;
	struct amdgpu_ib *ib = NULL;
	struct fence *f = NULL;
	struct amdgpu_device *adev = ring->adev;
	uint64_t dummy;
	int i, r;

	ib = kzalloc(sizeof(struct amdgpu_ib), GFP_KERNEL);
	if (!ib)
		return -ENOMEM;
	r = amdgpu_ib_get(ring, NULL, ib_size_dw * 4, ib);
	if (r) {
		DRM_ERROR("amdgpu: failed to get ib (%d).\n", r);
		kfree(ib);
		return r;
	}

	dummy = ib->gpu_addr + 1024;

	/* stitch together an VCE create msg */
	ib->length_dw = 0;
	ib->ptr[ib->length_dw++] = 0x0000000c; /* len */
	ib->ptr[ib->length_dw++] = 0x00000001; /* session cmd */
	ib->ptr[ib->length_dw++] = handle;

	ib->ptr[ib->length_dw++] = 0x00000030; /* len */
	ib->ptr[ib->length_dw++] = 0x01000001; /* create cmd */
	ib->ptr[ib->length_dw++] = 0x00000000;
	ib->ptr[ib->length_dw++] = 0x00000042;
	ib->ptr[ib->length_dw++] = 0x0000000a;
	ib->ptr[ib->length_dw++] = 0x00000001;
	ib->ptr[ib->length_dw++] = 0x00000080;
	ib->ptr[ib->length_dw++] = 0x00000060;
	ib->ptr[ib->length_dw++] = 0x00000100;
	ib->ptr[ib->length_dw++] = 0x00000100;
	ib->ptr[ib->length_dw++] = 0x0000000c;
	ib->ptr[ib->length_dw++] = 0x00000000;

	ib->ptr[ib->length_dw++] = 0x00000014; /* len */
	ib->ptr[ib->length_dw++] = 0x05000005; /* feedback buffer */
	ib->ptr[ib->length_dw++] = upper_32_bits(dummy);
	ib->ptr[ib->length_dw++] = dummy;
	ib->ptr[ib->length_dw++] = 0x00000001;

	for (i = ib->length_dw; i < ib_size_dw; ++i)
		ib->ptr[i] = 0x0;

	r = amdgpu_sched_ib_submit_kernel_helper(adev, ring, ib, 1,
						 &amdgpu_vce_free_job,
						 AMDGPU_FENCE_OWNER_UNDEFINED,
						 &f);
	if (r)
		goto err;
	if (fence)
		*fence = fence_get(f);
	fence_put(f);
	if (amdgpu_enable_scheduler)
		return 0;
err:
	amdgpu_ib_free(adev, ib);
	kfree(ib);
	return r;
}

/**
 * amdgpu_vce_get_destroy_msg - generate a VCE destroy msg
 *
 * @adev: amdgpu_device pointer
 * @ring: ring we should submit the msg to
 * @handle: VCE session handle to use
 * @fence: optional fence to return
 *
 * Close up a stream for HW test or if userspace failed to do so
 */
int amdgpu_vce_get_destroy_msg(struct amdgpu_ring *ring, uint32_t handle,
			       struct fence **fence)
{
	const unsigned ib_size_dw = 1024;
	struct amdgpu_ib *ib = NULL;
	struct fence *f = NULL;
	struct amdgpu_device *adev = ring->adev;
	uint64_t dummy;
	int i, r;

	ib = kzalloc(sizeof(struct amdgpu_ib), GFP_KERNEL);
	if (!ib)
		return -ENOMEM;

	r = amdgpu_ib_get(ring, NULL, ib_size_dw * 4, ib);
	if (r) {
		kfree(ib);
		DRM_ERROR("amdgpu: failed to get ib (%d).\n", r);
		return r;
	}

	dummy = ib->gpu_addr + 1024;

	/* stitch together an VCE destroy msg */
	ib->length_dw = 0;
	ib->ptr[ib->length_dw++] = 0x0000000c; /* len */
	ib->ptr[ib->length_dw++] = 0x00000001; /* session cmd */
	ib->ptr[ib->length_dw++] = handle;

	ib->ptr[ib->length_dw++] = 0x00000014; /* len */
	ib->ptr[ib->length_dw++] = 0x05000005; /* feedback buffer */
	ib->ptr[ib->length_dw++] = upper_32_bits(dummy);
	ib->ptr[ib->length_dw++] = dummy;
	ib->ptr[ib->length_dw++] = 0x00000001;

	ib->ptr[ib->length_dw++] = 0x00000008; /* len */
	ib->ptr[ib->length_dw++] = 0x02000001; /* destroy cmd */

	for (i = ib->length_dw; i < ib_size_dw; ++i)
		ib->ptr[i] = 0x0;
	r = amdgpu_sched_ib_submit_kernel_helper(adev, ring, ib, 1,
						 &amdgpu_vce_free_job,
						 AMDGPU_FENCE_OWNER_UNDEFINED,
						 &f);
	if (r)
		goto err;
	if (fence)
		*fence = fence_get(f);
	fence_put(f);
	if (amdgpu_enable_scheduler)
		return 0;
err:
	amdgpu_ib_free(adev, ib);
	kfree(ib);
	return r;
}

/**
 * amdgpu_vce_cs_reloc - command submission relocation
 *
 * @p: parser context
 * @lo: address of lower dword
 * @hi: address of higher dword
 * @size: minimum size
 *
 * Patch relocation inside command stream with real buffer address
 */
static int amdgpu_vce_cs_reloc(struct amdgpu_cs_parser *p, uint32_t ib_idx,
			       int lo, int hi, unsigned size, uint32_t index)
{
	struct amdgpu_bo_va_mapping *mapping;
	struct amdgpu_ib *ib = &p->ibs[ib_idx];
	struct amdgpu_bo *bo;
	uint64_t addr;

	if (index == 0xffffffff)
		index = 0;

	addr = ((uint64_t)amdgpu_get_ib_value(p, ib_idx, lo)) |
	       ((uint64_t)amdgpu_get_ib_value(p, ib_idx, hi)) << 32;
	addr += ((uint64_t)size) * ((uint64_t)index);

	mapping = amdgpu_cs_find_mapping(p, addr, &bo);
	if (mapping == NULL) {
		DRM_ERROR("Can't find BO for addr 0x%010Lx %d %d %d %d\n",
			  addr, lo, hi, size, index);
		return -EINVAL;
	}

	if ((addr + (uint64_t)size) >
	    ((uint64_t)mapping->it.last + 1) * AMDGPU_GPU_PAGE_SIZE) {
		DRM_ERROR("BO to small for addr 0x%010Lx %d %d\n",
			  addr, lo, hi);
		return -EINVAL;
	}

	addr -= ((uint64_t)mapping->it.start) * AMDGPU_GPU_PAGE_SIZE;
	addr += amdgpu_bo_gpu_offset(bo);
	addr -= ((uint64_t)size) * ((uint64_t)index);

	ib->ptr[lo] = addr & 0xFFFFFFFF;
	ib->ptr[hi] = addr >> 32;

	return 0;
}

/**
 * amdgpu_vce_validate_handle - validate stream handle
 *
 * @p: parser context
 * @handle: handle to validate
 * @allocated: allocated a new handle?
 *
 * Validates the handle and return the found session index or -EINVAL
 * we we don't have another free session index.
 */
static int amdgpu_vce_validate_handle(struct amdgpu_cs_parser *p,
				      uint32_t handle, bool *allocated)
{
	unsigned i;

	*allocated = false;

	/* validate the handle */
	for (i = 0; i < AMDGPU_MAX_VCE_HANDLES; ++i) {
		if (atomic_read(&p->adev->vce.handles[i]) == handle) {
			if (p->adev->vce.filp[i] != p->filp) {
				DRM_ERROR("VCE handle collision detected!\n");
				return -EINVAL;
			}
			return i;
		}
	}

	/* handle not found try to alloc a new one */
	for (i = 0; i < AMDGPU_MAX_VCE_HANDLES; ++i) {
		if (!atomic_cmpxchg(&p->adev->vce.handles[i], 0, handle)) {
			p->adev->vce.filp[i] = p->filp;
			p->adev->vce.img_size[i] = 0;
			*allocated = true;
			return i;
		}
	}

	DRM_ERROR("No more free VCE handles!\n");
	return -EINVAL;
}

/**
 * amdgpu_vce_cs_parse - parse and validate the command stream
 *
 * @p: parser context
 *
 */
int amdgpu_vce_ring_parse_cs(struct amdgpu_cs_parser *p, uint32_t ib_idx)
{
	struct amdgpu_ib *ib = &p->ibs[ib_idx];
	unsigned fb_idx = 0, bs_idx = 0;
	int session_idx = -1;
	bool destroyed = false;
	bool created = false;
	bool allocated = false;
	uint32_t tmp, handle = 0;
	uint32_t *size = &tmp;
	int i, r = 0, idx = 0;

	amdgpu_vce_note_usage(p->adev);

	while (idx < ib->length_dw) {
		uint32_t len = amdgpu_get_ib_value(p, ib_idx, idx);
		uint32_t cmd = amdgpu_get_ib_value(p, ib_idx, idx + 1);

		if ((len < 8) || (len & 3)) {
			DRM_ERROR("invalid VCE command length (%d)!\n", len);
			r = -EINVAL;
			goto out;
		}

		if (destroyed) {
			DRM_ERROR("No other command allowed after destroy!\n");
			r = -EINVAL;
			goto out;
		}

		switch (cmd) {
		case 0x00000001: // session
			handle = amdgpu_get_ib_value(p, ib_idx, idx + 2);
			session_idx = amdgpu_vce_validate_handle(p, handle,
								 &allocated);
			if (session_idx < 0)
				return session_idx;
			size = &p->adev->vce.img_size[session_idx];
			break;

		case 0x00000002: // task info
			fb_idx = amdgpu_get_ib_value(p, ib_idx, idx + 6);
			bs_idx = amdgpu_get_ib_value(p, ib_idx, idx + 7);
			break;

		case 0x01000001: // create
			created = true;
			if (!allocated) {
				DRM_ERROR("Handle already in use!\n");
				r = -EINVAL;
				goto out;
			}

			*size = amdgpu_get_ib_value(p, ib_idx, idx + 8) *
				amdgpu_get_ib_value(p, ib_idx, idx + 10) *
				8 * 3 / 2;
			break;

		case 0x04000001: // config extension
		case 0x04000002: // pic control
		case 0x04000005: // rate control
		case 0x04000007: // motion estimation
		case 0x04000008: // rdo
		case 0x04000009: // vui
		case 0x05000002: // auxiliary buffer
			break;

		case 0x03000001: // encode
			r = amdgpu_vce_cs_reloc(p, ib_idx, idx + 10, idx + 9,
						*size, 0);
			if (r)
				goto out;

			r = amdgpu_vce_cs_reloc(p, ib_idx, idx + 12, idx + 11,
						*size / 3, 0);
			if (r)
				goto out;
			break;

		case 0x02000001: // destroy
			destroyed = true;
			break;

		case 0x05000001: // context buffer
			r = amdgpu_vce_cs_reloc(p, ib_idx, idx + 3, idx + 2,
						*size * 2, 0);
			if (r)
				goto out;
			break;

		case 0x05000004: // video bitstream buffer
			tmp = amdgpu_get_ib_value(p, ib_idx, idx + 4);
			r = amdgpu_vce_cs_reloc(p, ib_idx, idx + 3, idx + 2,
						tmp, bs_idx);
			if (r)
				goto out;
			break;

		case 0x05000005: // feedback buffer
			r = amdgpu_vce_cs_reloc(p, ib_idx, idx + 3, idx + 2,
						4096, fb_idx);
			if (r)
				goto out;
			break;

		default:
			DRM_ERROR("invalid VCE command (0x%x)!\n", cmd);
			r = -EINVAL;
			goto out;
		}

		if (session_idx == -1) {
			DRM_ERROR("no session command at start of IB\n");
			r = -EINVAL;
			goto out;
		}

		idx += len / 4;
	}

	if (allocated && !created) {
		DRM_ERROR("New session without create command!\n");
		r = -ENOENT;
	}

out:
	if ((!r && destroyed) || (r && allocated)) {
		/*
		 * IB contains a destroy msg or we have allocated an
		 * handle and got an error, anyway free the handle
		 */
		for (i = 0; i < AMDGPU_MAX_VCE_HANDLES; ++i)
			atomic_cmpxchg(&p->adev->vce.handles[i], handle, 0);
	}

	return r;
}

/**
 * amdgpu_vce_ring_emit_semaphore - emit a semaphore command
 *
 * @ring: engine to use
 * @semaphore: address of semaphore
 * @emit_wait: true=emit wait, false=emit signal
 *
 */
bool amdgpu_vce_ring_emit_semaphore(struct amdgpu_ring *ring,
				    struct amdgpu_semaphore *semaphore,
				    bool emit_wait)
{
	uint64_t addr = semaphore->gpu_addr;

	amdgpu_ring_write(ring, VCE_CMD_SEMAPHORE);
	amdgpu_ring_write(ring, (addr >> 3) & 0x000FFFFF);
	amdgpu_ring_write(ring, (addr >> 23) & 0x000FFFFF);
	amdgpu_ring_write(ring, 0x01003000 | (emit_wait ? 1 : 0));
	if (!emit_wait)
		amdgpu_ring_write(ring, VCE_CMD_END);

	return true;
}

/**
 * amdgpu_vce_ring_emit_ib - execute indirect buffer
 *
 * @ring: engine to use
 * @ib: the IB to execute
 *
 */
void amdgpu_vce_ring_emit_ib(struct amdgpu_ring *ring, struct amdgpu_ib *ib)
{
	amdgpu_ring_write(ring, VCE_CMD_IB);
	amdgpu_ring_write(ring, lower_32_bits(ib->gpu_addr));
	amdgpu_ring_write(ring, upper_32_bits(ib->gpu_addr));
	amdgpu_ring_write(ring, ib->length_dw);
}

/**
 * amdgpu_vce_ring_emit_fence - add a fence command to the ring
 *
 * @ring: engine to use
 * @fence: the fence
 *
 */
void amdgpu_vce_ring_emit_fence(struct amdgpu_ring *ring, u64 addr, u64 seq,
				unsigned flags)
{
	WARN_ON(flags & AMDGPU_FENCE_FLAG_64BIT);

	amdgpu_ring_write(ring, VCE_CMD_FENCE);
	amdgpu_ring_write(ring, addr);
	amdgpu_ring_write(ring, upper_32_bits(addr));
	amdgpu_ring_write(ring, seq);
	amdgpu_ring_write(ring, VCE_CMD_TRAP);
	amdgpu_ring_write(ring, VCE_CMD_END);
}

/**
 * amdgpu_vce_ring_test_ring - test if VCE ring is working
 *
 * @ring: the engine to test on
 *
 */
int amdgpu_vce_ring_test_ring(struct amdgpu_ring *ring)
{
	struct amdgpu_device *adev = ring->adev;
	uint32_t rptr = amdgpu_ring_get_rptr(ring);
	unsigned i;
	int r;

	r = amdgpu_ring_lock(ring, 16);
	if (r) {
		DRM_ERROR("amdgpu: vce failed to lock ring %d (%d).\n",
			  ring->idx, r);
		return r;
	}
	amdgpu_ring_write(ring, VCE_CMD_END);
	amdgpu_ring_unlock_commit(ring);

	for (i = 0; i < adev->usec_timeout; i++) {
		if (amdgpu_ring_get_rptr(ring) != rptr)
			break;
		DRM_UDELAY(1);
	}

	if (i < adev->usec_timeout) {
		DRM_INFO("ring test on %d succeeded in %d usecs\n",
			 ring->idx, i);
	} else {
		DRM_ERROR("amdgpu: ring %d test failed\n",
			  ring->idx);
		r = -ETIMEDOUT;
	}

	return r;
}

/**
 * amdgpu_vce_ring_test_ib - test if VCE IBs are working
 *
 * @ring: the engine to test on
 *
 */
int amdgpu_vce_ring_test_ib(struct amdgpu_ring *ring)
{
	struct fence *fence = NULL;
	int r;

	/* skip vce ring1 ib test for now, since it's not reliable */
	if (ring == &ring->adev->vce.ring[1])
		return 0;

	r = amdgpu_vce_get_create_msg(ring, 1, NULL);
	if (r) {
		DRM_ERROR("amdgpu: failed to get create msg (%d).\n", r);
		goto error;
	}

	r = amdgpu_vce_get_destroy_msg(ring, 1, &fence);
	if (r) {
		DRM_ERROR("amdgpu: failed to get destroy ib (%d).\n", r);
		goto error;
	}

	r = fence_wait(fence, false);
	if (r) {
		DRM_ERROR("amdgpu: fence wait failed (%d).\n", r);
	} else {
		DRM_INFO("ib test on ring %d succeeded\n", ring->idx);
	}
error:
	fence_put(fence);
	return r;
}<|MERGE_RESOLUTION|>--- conflicted
+++ resolved
@@ -143,11 +143,7 @@
 	r = amdgpu_bo_create(adev, size, PAGE_SIZE, true,
 			     AMDGPU_GEM_DOMAIN_VRAM,
 			     AMDGPU_GEM_CREATE_CPU_ACCESS_REQUIRED,
-<<<<<<< HEAD
-			     NULL, &adev->vce.vcpu_bo);
-=======
 			     NULL, NULL, &adev->vce.vcpu_bo);
->>>>>>> 9f30a04d
 	if (r) {
 		dev_err(adev->dev, "(%d) failed to allocate VCE bo\n", r);
 		return r;
@@ -346,17 +342,10 @@
 }
 
 static int amdgpu_vce_free_job(
-<<<<<<< HEAD
-	struct amdgpu_job *sched_job)
-{
-	amdgpu_ib_free(sched_job->adev, sched_job->ibs);
-	kfree(sched_job->ibs);
-=======
 	struct amdgpu_job *job)
 {
 	amdgpu_ib_free(job->adev, job->ibs);
 	kfree(job->ibs);
->>>>>>> 9f30a04d
 	return 0;
 }
 
