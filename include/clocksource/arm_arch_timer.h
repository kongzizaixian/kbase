--- conflicted
+++ resolved
@@ -63,11 +63,12 @@
 
 #define ARCH_TIMER_EVT_STREAM_FREQ	10000	/* 100us */
 
-<<<<<<< HEAD
+
 struct arch_timer_kvm_info {
 	struct timecounter timecounter;
 	int virtual_irq;
-=======
+};
+
 struct arch_timer_data {
 	int phys_secure_ppi;
 	int phys_nonsecure_ppi;
@@ -79,7 +80,6 @@
 struct arch_timer_mem_data {
 	phys_addr_t cntbase_phy;
 	int irq;
->>>>>>> ae9fde34
 };
 
 #ifdef CONFIG_ARM_ARCH_TIMER
