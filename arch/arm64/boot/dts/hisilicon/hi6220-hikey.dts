--- conflicted
+++ resolved
@@ -302,6 +302,13 @@
 			};
 		};
 	};
+
+	firmware {
+		optee {
+			compatible = "linaro,optee-tz";
+			method = "smc";
+		};
+	};
 };
 
 &ade {
@@ -374,15 +381,4 @@
 			};
 		};
 	};
-<<<<<<< HEAD
- };
-=======
-
-	firmware {
-		optee {
-			compatible = "linaro,optee-tz";
-			method = "smc";
-		};
-	};
-};
->>>>>>> 30b7c74e
+ };