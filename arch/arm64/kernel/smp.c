/*
 * SMP initialisation and IPI support
 * Based on arch/arm/kernel/smp.c
 *
 * Copyright (C) 2012 ARM Ltd.
 *
 * This program is free software; you can redistribute it and/or modify
 * it under the terms of the GNU General Public License version 2 as
 * published by the Free Software Foundation.
 *
 * This program is distributed in the hope that it will be useful,
 * but WITHOUT ANY WARRANTY; without even the implied warranty of
 * MERCHANTABILITY or FITNESS FOR A PARTICULAR PURPOSE.  See the
 * GNU General Public License for more details.
 *
 * You should have received a copy of the GNU General Public License
 * along with this program.  If not, see <http://www.gnu.org/licenses/>.
 */

#include <linux/acpi.h>
#include <linux/delay.h>
#include <linux/init.h>
#include <linux/spinlock.h>
#include <linux/sched.h>
#include <linux/interrupt.h>
#include <linux/cache.h>
#include <linux/profile.h>
#include <linux/errno.h>
#include <linux/mm.h>
#include <linux/err.h>
#include <linux/cpu.h>
#include <linux/smp.h>
#include <linux/seq_file.h>
#include <linux/irq.h>
#include <linux/percpu.h>
#include <linux/clockchips.h>
#include <linux/completion.h>
#include <linux/of.h>
#include <linux/irq_work.h>

#include <asm/alternative.h>
#include <asm/atomic.h>
#include <asm/cacheflush.h>
#include <asm/cpu.h>
#include <asm/cputype.h>
#include <asm/cpu_ops.h>
#include <asm/mmu_context.h>
#include <asm/numa.h>
#include <asm/pgtable.h>
#include <asm/pgalloc.h>
#include <asm/processor.h>
#include <asm/smp_plat.h>
#include <asm/sections.h>
#include <asm/tlbflush.h>
#include <asm/ptrace.h>
#include <asm/virt.h>

#define CREATE_TRACE_POINTS
#include <trace/events/ipi.h>

/*
 * as from 2.5, kernels no longer have an init_tasks structure
 * so we need some other way of telling a new secondary core
 * where to place its SVC stack
 */
struct secondary_data secondary_data;
volatile unsigned long secondary_holding_pen_release = INVALID_HWID;

enum ipi_msg_type {
	IPI_RESCHEDULE,
	IPI_CALL_FUNC,
	IPI_CPU_STOP,
	IPI_TIMER,
	IPI_IRQ_WORK,
	IPI_WAKEUP
};

/*
 * Boot a secondary CPU, and assign it the specified idle task.
 * This also gives us the initial stack to use for this CPU.
 */
static int boot_secondary(unsigned int cpu, struct task_struct *idle)
{
	if (cpu_ops[cpu]->cpu_boot)
		return cpu_ops[cpu]->cpu_boot(cpu);

	return -EOPNOTSUPP;
}

static DECLARE_COMPLETION(cpu_running);

int __cpu_up(unsigned int cpu, struct task_struct *idle)
{
	int ret;

	/*
	 * We need to tell the secondary core where to find its stack and the
	 * page tables.
	 */
	secondary_data.stack = task_stack_page(idle) + THREAD_START_SP;
	__flush_dcache_area(&secondary_data, sizeof(secondary_data));

	/*
	 * Now bring the CPU into our world.
	 */
	ret = boot_secondary(cpu, idle);
	if (ret == 0) {
		/*
		 * CPU was successfully started, wait for it to come online or
		 * time out.
		 */
		wait_for_completion_timeout(&cpu_running,
					    msecs_to_jiffies(1000));

		if (!cpu_online(cpu)) {
			pr_crit("CPU%u: failed to come online\n", cpu);
			ret = -EIO;
		}
	} else {
		pr_err("CPU%u: failed to boot: %d\n", cpu, ret);
	}

	secondary_data.stack = NULL;

	return ret;
}

static void smp_store_cpu_info(unsigned int cpuid)
{
	store_cpu_topology(cpuid);
	numa_store_cpu_info(cpuid);
}

/*
 * This is the secondary CPU boot entry.  We're using this CPUs
 * idle thread stack, but a set of temporary page tables.
 */
asmlinkage void secondary_start_kernel(void)
{
	struct mm_struct *mm = &init_mm;
	unsigned int cpu = smp_processor_id();

	/*
	 * All kernel threads share the same mm context; grab a
	 * reference and switch to it.
	 */
	atomic_inc(&mm->mm_count);
	current->active_mm = mm;

	set_my_cpu_offset(per_cpu_offset(smp_processor_id()));

	/*
	 * TTBR0 is only used for the identity mapping at this stage. Make it
	 * point to zero page to avoid speculatively fetching new entries.
	 */
	cpu_set_reserved_ttbr0();
	local_flush_tlb_all();
	cpu_set_default_tcr_t0sz();

	preempt_disable();
	trace_hardirqs_off();

	/*
	 * If the system has established the capabilities, make sure
	 * this CPU ticks all of those. If it doesn't, the CPU will
	 * fail to come online.
	 */
	verify_local_cpu_capabilities();

	if (cpu_ops[cpu]->cpu_postboot)
		cpu_ops[cpu]->cpu_postboot();

	/*
	 * Log the CPU info before it is marked online and might get read.
	 */
	cpuinfo_store_cpu();

	/*
	 * Enable GIC and timers.
	 */
	notify_cpu_starting(cpu);

	smp_store_cpu_info(cpu);

	/*
	 * OK, now it's safe to let the boot CPU continue.  Wait for
	 * the CPU migration code to notice that the CPU is online
	 * before we continue.
	 */
	pr_info("CPU%u: Booted secondary processor [%08x]\n",
					 cpu, read_cpuid_id());
	set_cpu_online(cpu, true);
	complete(&cpu_running);

	local_dbg_enable();
	local_irq_enable();
	local_async_enable();

	/*
	 * OK, it's off to the idle thread for us
	 */
	cpu_startup_entry(CPUHP_ONLINE);
}

#ifdef CONFIG_HOTPLUG_CPU
static int op_cpu_disable(unsigned int cpu)
{
	/*
	 * If we don't have a cpu_die method, abort before we reach the point
	 * of no return. CPU0 may not have an cpu_ops, so test for it.
	 */
	if (!cpu_ops[cpu] || !cpu_ops[cpu]->cpu_die)
		return -EOPNOTSUPP;

	/*
	 * We may need to abort a hot unplug for some other mechanism-specific
	 * reason.
	 */
	if (cpu_ops[cpu]->cpu_disable)
		return cpu_ops[cpu]->cpu_disable(cpu);

	return 0;
}

/*
 * __cpu_disable runs on the processor to be shutdown.
 */
int __cpu_disable(void)
{
	unsigned int cpu = smp_processor_id();
	int ret;

	ret = op_cpu_disable(cpu);
	if (ret)
		return ret;

	/*
	 * Take this CPU offline.  Once we clear this, we can't return,
	 * and we must not schedule until we're ready to give up the cpu.
	 */
	set_cpu_online(cpu, false);

	/*
	 * OK - migrate IRQs away from this CPU
	 */
	irq_migrate_all_off_this_cpu();

	return 0;
}

static int op_cpu_kill(unsigned int cpu)
{
	/*
	 * If we have no means of synchronising with the dying CPU, then assume
	 * that it is really dead. We can only wait for an arbitrary length of
	 * time and hope that it's dead, so let's skip the wait and just hope.
	 */
	if (!cpu_ops[cpu]->cpu_kill)
		return 0;

	return cpu_ops[cpu]->cpu_kill(cpu);
}

/*
 * called on the thread which is asking for a CPU to be shutdown -
 * waits until shutdown has completed, or it is timed out.
 */
void __cpu_die(unsigned int cpu)
{
	int err;

	if (!cpu_wait_death(cpu, 5)) {
		pr_crit("CPU%u: cpu didn't die\n", cpu);
		return;
	}
	pr_notice("CPU%u: shutdown\n", cpu);

	/*
	 * Now that the dying CPU is beyond the point of no return w.r.t.
	 * in-kernel synchronisation, try to get the firwmare to help us to
	 * verify that it has really left the kernel before we consider
	 * clobbering anything it might still be using.
	 */
	err = op_cpu_kill(cpu);
	if (err)
		pr_warn("CPU%d may not have shut down cleanly: %d\n",
			cpu, err);
}

/*
 * Called from the idle thread for the CPU which has been shutdown.
 *
 * Note that we disable IRQs here, but do not re-enable them
 * before returning to the caller. This is also the behaviour
 * of the other hotplug-cpu capable cores, so presumably coming
 * out of idle fixes this.
 */
void cpu_die(void)
{
	unsigned int cpu = smp_processor_id();

	idle_task_exit();

	local_irq_disable();

	/* Tell __cpu_die() that this CPU is now safe to dispose of */
	(void)cpu_report_death();

	/*
	 * Actually shutdown the CPU. This must never fail. The specific hotplug
	 * mechanism must perform all required cache maintenance to ensure that
	 * no dirty lines are lost in the process of shutting down the CPU.
	 */
	cpu_ops[cpu]->cpu_die(cpu);

	BUG();
}
#endif

static void __init hyp_mode_check(void)
{
	if (is_hyp_mode_available())
		pr_info("CPU: All CPU(s) started at EL2\n");
	else if (is_hyp_mode_mismatched())
		WARN_TAINT(1, TAINT_CPU_OUT_OF_SPEC,
			   "CPU: CPUs started in inconsistent modes");
	else
		pr_info("CPU: All CPU(s) started at EL1\n");
}

void __init smp_cpus_done(unsigned int max_cpus)
{
	pr_info("SMP: Total of %d processors activated.\n", num_online_cpus());
	setup_cpu_features();
	hyp_mode_check();
	apply_alternatives_all();
}

void __init smp_prepare_boot_cpu(void)
{
	cpuinfo_store_boot_cpu();
	set_my_cpu_offset(per_cpu_offset(smp_processor_id()));
}

static u64 __init of_get_cpu_mpidr(struct device_node *dn)
{
	const __be32 *cell;
	u64 hwid;

	/*
	 * A cpu node with missing "reg" property is
	 * considered invalid to build a cpu_logical_map
	 * entry.
	 */
	cell = of_get_property(dn, "reg", NULL);
	if (!cell) {
		pr_err("%s: missing reg property\n", dn->full_name);
		return INVALID_HWID;
	}

	hwid = of_read_number(cell, of_n_addr_cells(dn));
	/*
	 * Non affinity bits must be set to 0 in the DT
	 */
	if (hwid & ~MPIDR_HWID_BITMASK) {
		pr_err("%s: invalid reg property\n", dn->full_name);
		return INVALID_HWID;
	}
	return hwid;
}

/*
 * Duplicate MPIDRs are a recipe for disaster. Scan all initialized
 * entries and check for duplicates. If any is found just ignore the
 * cpu. cpu_logical_map was initialized to INVALID_HWID to avoid
 * matching valid MPIDR values.
 */
static bool __init is_mpidr_duplicate(unsigned int cpu, u64 hwid)
{
	unsigned int i;

	for (i = 1; (i < cpu) && (i < NR_CPUS); i++)
		if (cpu_logical_map(i) == hwid)
			return true;
	return false;
}

/*
 * Initialize cpu operations for a logical cpu and
 * set it in the possible mask on success
 */
static int __init smp_cpu_setup(int cpu)
{
	if (cpu_read_ops(cpu))
		return -ENODEV;

	if (cpu_ops[cpu]->cpu_init(cpu))
		return -ENODEV;

	set_cpu_possible(cpu, true);

	return 0;
}

static bool bootcpu_valid __initdata;
static unsigned int cpu_count = 1;

#ifdef CONFIG_ACPI
/*
 * acpi_map_gic_cpu_interface - parse processor MADT entry
 *
 * Carry out sanity checks on MADT processor entry and initialize
 * cpu_logical_map on success
 */
static void __init
acpi_map_gic_cpu_interface(struct acpi_madt_generic_interrupt *processor)
{
	u64 hwid = processor->arm_mpidr;

	if (!(processor->flags & ACPI_MADT_ENABLED)) {
		pr_debug("skipping disabled CPU entry with 0x%llx MPIDR\n", hwid);
		return;
	}

	if (hwid & ~MPIDR_HWID_BITMASK || hwid == INVALID_HWID) {
		pr_err("skipping CPU entry with invalid MPIDR 0x%llx\n", hwid);
		return;
	}

	if (is_mpidr_duplicate(cpu_count, hwid)) {
		pr_err("duplicate CPU MPIDR 0x%llx in MADT\n", hwid);
		return;
	}

	/* Check if GICC structure of boot CPU is available in the MADT */
	if (cpu_logical_map(0) == hwid) {
		if (bootcpu_valid) {
			pr_err("duplicate boot CPU MPIDR: 0x%llx in MADT\n",
			       hwid);
			return;
		}
		bootcpu_valid = true;
		return;
	}

	if (cpu_count >= NR_CPUS)
		return;

	/* map the logical cpu id to cpu MPIDR */
	cpu_logical_map(cpu_count) = hwid;

<<<<<<< HEAD
	/* map logical cpu to node */
	acpi_numa_set_node_info(cpu_count, hwid);
=======
	/*
	 * Set-up the ACPI parking protocol cpu entries
	 * while initializing the cpu_logical_map to
	 * avoid parsing MADT entries multiple times for
	 * nothing (ie a valid cpu_logical_map entry should
	 * contain a valid parking protocol data set to
	 * initialize the cpu if the parking protocol is
	 * the only available enable method).
	 */
	acpi_set_mailbox_entry(cpu_count, processor);
>>>>>>> ab00d274

	cpu_count++;
}

static int __init
acpi_parse_gic_cpu_interface(struct acpi_subtable_header *header,
			     const unsigned long end)
{
	struct acpi_madt_generic_interrupt *processor;

	processor = (struct acpi_madt_generic_interrupt *)header;
	if (BAD_MADT_GICC_ENTRY(processor, end))
		return -EINVAL;

	acpi_table_print_madt_entry(header);

	acpi_map_gic_cpu_interface(processor);

	return 0;
}
#else
#define acpi_table_parse_madt(...)	do { } while (0)
#endif

/*
 * Enumerate the possible CPU set from the device tree and build the
 * cpu logical map array containing MPIDR values related to logical
 * cpus. Assumes that cpu_logical_map(0) has already been initialized.
 */
static void __init of_parse_and_init_cpus(void)
{
	struct device_node *dn = NULL;

	while ((dn = of_find_node_by_type(dn, "cpu"))) {
		u64 hwid = of_get_cpu_mpidr(dn);

		if (hwid == INVALID_HWID)
			goto next;

		if (is_mpidr_duplicate(cpu_count, hwid)) {
			pr_err("%s: duplicate cpu reg properties in the DT\n",
				dn->full_name);
			goto next;
		}

		/*
		 * The numbering scheme requires that the boot CPU
		 * must be assigned logical id 0. Record it so that
		 * the logical map built from DT is validated and can
		 * be used.
		 */
		if (hwid == cpu_logical_map(0)) {
			if (bootcpu_valid) {
				pr_err("%s: duplicate boot cpu reg property in DT\n",
					dn->full_name);
				goto next;
			}

			bootcpu_valid = true;

			/*
			 * cpu_logical_map has already been
			 * initialized and the boot cpu doesn't need
			 * the enable-method so continue without
			 * incrementing cpu.
			 */
			continue;
		}

		if (cpu_count >= NR_CPUS)
			goto next;

		pr_debug("cpu logical map 0x%llx\n", hwid);
		cpu_logical_map(cpu_count) = hwid;
		/* map logical cpu to node */
		of_numa_set_node_info(cpu_count, dn);
next:
		cpu_count++;
	}
}

/*
 * Enumerate the possible CPU set from the device tree or ACPI and build the
 * cpu logical map array containing MPIDR values related to logical
 * cpus. Assumes that cpu_logical_map(0) has already been initialized.
 */
void __init smp_init_cpus(void)
{
	int i;

	if (acpi_disabled)
		of_parse_and_init_cpus();
	else
		/*
		 * do a walk of MADT to determine how many CPUs
		 * we have including disabled CPUs, and get information
		 * we need for SMP init
		 */
		acpi_table_parse_madt(ACPI_MADT_TYPE_GENERIC_INTERRUPT,
				      acpi_parse_gic_cpu_interface, 0);

	if (cpu_count > NR_CPUS)
		pr_warn("no. of cores (%d) greater than configured maximum of %d - clipping\n",
			cpu_count, NR_CPUS);

	if (!bootcpu_valid) {
		pr_err("missing boot CPU MPIDR, not enabling secondaries\n");
		return;
	}

	/*
	 * We need to set the cpu_logical_map entries before enabling
	 * the cpus so that cpu processor description entries (DT cpu nodes
	 * and ACPI MADT entries) can be retrieved by matching the cpu hwid
	 * with entries in cpu_logical_map while initializing the cpus.
	 * If the cpu set-up fails, invalidate the cpu_logical_map entry.
	 */
	for (i = 1; i < NR_CPUS; i++) {
		if (cpu_logical_map(i) != INVALID_HWID) {
			if (smp_cpu_setup(i))
				cpu_logical_map(i) = INVALID_HWID;
		}
	}
}

void __init smp_prepare_cpus(unsigned int max_cpus)
{
	int err;
	unsigned int cpu, ncores = num_possible_cpus();

	init_cpu_topology();

	smp_store_cpu_info(smp_processor_id());

	/*
	 * are we trying to boot more cores than exist?
	 */
	if (max_cpus > ncores)
		max_cpus = ncores;

	/* Don't bother if we're effectively UP */
	if (max_cpus <= 1)
		return;

	/*
	 * Initialise the present map (which describes the set of CPUs
	 * actually populated at the present time) and release the
	 * secondaries from the bootloader.
	 *
	 * Make sure we online at most (max_cpus - 1) additional CPUs.
	 */
	max_cpus--;
	for_each_possible_cpu(cpu) {
		if (max_cpus == 0)
			break;

		if (cpu == smp_processor_id())
			continue;

		if (!cpu_ops[cpu])
			continue;

		err = cpu_ops[cpu]->cpu_prepare(cpu);
		if (err)
			continue;

		set_cpu_present(cpu, true);
		max_cpus--;
	}
}

void (*__smp_cross_call)(const struct cpumask *, unsigned int);

void __init set_smp_cross_call(void (*fn)(const struct cpumask *, unsigned int))
{
	__smp_cross_call = fn;
}

static const char *ipi_types[NR_IPI] __tracepoint_string = {
#define S(x,s)	[x] = s
	S(IPI_RESCHEDULE, "Rescheduling interrupts"),
	S(IPI_CALL_FUNC, "Function call interrupts"),
	S(IPI_CPU_STOP, "CPU stop interrupts"),
	S(IPI_TIMER, "Timer broadcast interrupts"),
	S(IPI_IRQ_WORK, "IRQ work interrupts"),
	S(IPI_WAKEUP, "CPU wake-up interrupts"),
};

static void smp_cross_call(const struct cpumask *target, unsigned int ipinr)
{
	trace_ipi_raise(target, ipi_types[ipinr]);
	__smp_cross_call(target, ipinr);
}

void show_ipi_list(struct seq_file *p, int prec)
{
	unsigned int cpu, i;

	for (i = 0; i < NR_IPI; i++) {
		seq_printf(p, "%*s%u:%s", prec - 1, "IPI", i,
			   prec >= 4 ? " " : "");
		for_each_online_cpu(cpu)
			seq_printf(p, "%10u ",
				   __get_irq_stat(cpu, ipi_irqs[i]));
		seq_printf(p, "      %s\n", ipi_types[i]);
	}
}

u64 smp_irq_stat_cpu(unsigned int cpu)
{
	u64 sum = 0;
	int i;

	for (i = 0; i < NR_IPI; i++)
		sum += __get_irq_stat(cpu, ipi_irqs[i]);

	return sum;
}

void arch_send_call_function_ipi_mask(const struct cpumask *mask)
{
	smp_cross_call(mask, IPI_CALL_FUNC);
}

void arch_send_call_function_single_ipi(int cpu)
{
	smp_cross_call(cpumask_of(cpu), IPI_CALL_FUNC);
}

#ifdef CONFIG_ARM64_ACPI_PARKING_PROTOCOL
void arch_send_wakeup_ipi_mask(const struct cpumask *mask)
{
	smp_cross_call(mask, IPI_WAKEUP);
}
#endif

#ifdef CONFIG_IRQ_WORK
void arch_irq_work_raise(void)
{
	if (__smp_cross_call)
		smp_cross_call(cpumask_of(smp_processor_id()), IPI_IRQ_WORK);
}
#endif

static DEFINE_RAW_SPINLOCK(stop_lock);

/*
 * ipi_cpu_stop - handle IPI from smp_send_stop()
 */
static void ipi_cpu_stop(unsigned int cpu)
{
	if (system_state == SYSTEM_BOOTING ||
	    system_state == SYSTEM_RUNNING) {
		raw_spin_lock(&stop_lock);
		pr_crit("CPU%u: stopping\n", cpu);
		dump_stack();
		raw_spin_unlock(&stop_lock);
	}

	set_cpu_online(cpu, false);

	local_irq_disable();

	while (1)
		cpu_relax();
}

/*
 * Main handler for inter-processor interrupts
 */
void handle_IPI(int ipinr, struct pt_regs *regs)
{
	unsigned int cpu = smp_processor_id();
	struct pt_regs *old_regs = set_irq_regs(regs);

	if ((unsigned)ipinr < NR_IPI) {
		trace_ipi_entry_rcuidle(ipi_types[ipinr]);
		__inc_irq_stat(cpu, ipi_irqs[ipinr]);
	}

	switch (ipinr) {
	case IPI_RESCHEDULE:
		scheduler_ipi();
		break;

	case IPI_CALL_FUNC:
		irq_enter();
		generic_smp_call_function_interrupt();
		irq_exit();
		break;

	case IPI_CPU_STOP:
		irq_enter();
		ipi_cpu_stop(cpu);
		irq_exit();
		break;

#ifdef CONFIG_GENERIC_CLOCKEVENTS_BROADCAST
	case IPI_TIMER:
		irq_enter();
		tick_receive_broadcast();
		irq_exit();
		break;
#endif

#ifdef CONFIG_IRQ_WORK
	case IPI_IRQ_WORK:
		irq_enter();
		irq_work_run();
		irq_exit();
		break;
#endif

#ifdef CONFIG_ARM64_ACPI_PARKING_PROTOCOL
	case IPI_WAKEUP:
		WARN_ONCE(!acpi_parking_protocol_valid(cpu),
			  "CPU%u: Wake-up IPI outside the ACPI parking protocol\n",
			  cpu);
		break;
#endif

	default:
		pr_crit("CPU%u: Unknown IPI message 0x%x\n", cpu, ipinr);
		break;
	}

	if ((unsigned)ipinr < NR_IPI)
		trace_ipi_exit_rcuidle(ipi_types[ipinr]);
	set_irq_regs(old_regs);
}

void smp_send_reschedule(int cpu)
{
	smp_cross_call(cpumask_of(cpu), IPI_RESCHEDULE);
}

#ifdef CONFIG_GENERIC_CLOCKEVENTS_BROADCAST
void tick_broadcast(const struct cpumask *mask)
{
	smp_cross_call(mask, IPI_TIMER);
}
#endif

void smp_send_stop(void)
{
	unsigned long timeout;

	if (num_online_cpus() > 1) {
		cpumask_t mask;

		cpumask_copy(&mask, cpu_online_mask);
		cpumask_clear_cpu(smp_processor_id(), &mask);

		smp_cross_call(&mask, IPI_CPU_STOP);
	}

	/* Wait up to one second for other CPUs to stop */
	timeout = USEC_PER_SEC;
	while (num_online_cpus() > 1 && timeout--)
		udelay(1);

	if (num_online_cpus() > 1)
		pr_warning("SMP: failed to stop secondary CPUs\n");
}

/*
 * not supported here
 */
int setup_profiling_timer(unsigned int multiplier)
{
	return -EINVAL;
}<|MERGE_RESOLUTION|>--- conflicted
+++ resolved
@@ -449,10 +449,9 @@
 	/* map the logical cpu id to cpu MPIDR */
 	cpu_logical_map(cpu_count) = hwid;
 
-<<<<<<< HEAD
 	/* map logical cpu to node */
 	acpi_numa_set_node_info(cpu_count, hwid);
-=======
+
 	/*
 	 * Set-up the ACPI parking protocol cpu entries
 	 * while initializing the cpu_logical_map to
@@ -463,7 +462,6 @@
 	 * the only available enable method).
 	 */
 	acpi_set_mailbox_entry(cpu_count, processor);
->>>>>>> ab00d274
 
 	cpu_count++;
 }
