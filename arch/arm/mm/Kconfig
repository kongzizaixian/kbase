--- conflicted
+++ resolved
@@ -695,11 +695,7 @@
 
 config CPU_BPREDICT_DISABLE
 	bool "Disable branch prediction"
-<<<<<<< HEAD
-	depends on CPU_ARM1020 || CPU_V6 || CPU_MOHAWK || CPU_XSC3 || CPU_V7
-=======
-	depends on CPU_ARM1020 || CPU_V6 || CPU_XSC3 || CPU_V7 || CPU_FA526
->>>>>>> 839e642f
+	depends on CPU_ARM1020 || CPU_V6 || CPU_MOHAWK || CPU_XSC3 || CPU_V7 || CPU_FA526
 	help
 	  Say Y here to disable branch prediction.  If unsure, say N.
 
